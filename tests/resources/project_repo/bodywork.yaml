--- conflicted
+++ resolved
@@ -2,12 +2,8 @@
 project:
   name: bodywork-test-project
   docker_image: bodyworkml/bodywork-core:latest
-<<<<<<< HEAD
-  DAG: stage_1 >> stage_2,stage_3
+  DAG: stage_1 >> stage_2,stage_3 >> stage_4
   usage_stats: false
-=======
-  DAG: stage_1 >> stage_2,stage_3 >> stage_4
->>>>>>> 38a495be
 stages:
   stage_1:
     executable_module_path: stage_1/main.py
