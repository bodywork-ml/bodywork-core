# bodywork - MLOps on Kubernetes.
# Copyright (C) 2020-2021  Bodywork Machine Learning Ltd.

# This program is free software: you can redistribute it and/or modify
# it under the terms of the GNU Affero General Public License as published
# by the Free Software Foundation, either version 3 of the License, or
# (at your option) any later version.

# This program is distributed in the hope that it will be useful,
# but WITHOUT ANY WARRANTY; without even the implied warranty of
# MERCHANTABILITY or FITNESS FOR A PARTICULAR PURPOSE.  See the
# GNU Affero General Public License for more details.

# You should have received a copy of the GNU Affero General Public License
# along with this program.  If not, see <https://www.gnu.org/licenses/>.

"""
Test the Bodywork CLI.
"""
import urllib3
from pathlib import Path
from re import findall
from subprocess import run, CalledProcessError
from typing import Iterable
from unittest.mock import patch, MagicMock

import kubernetes
from _pytest.capture import CaptureFixture

<<<<<<< HEAD
from bodywork.cli.cli import (
    k8s_auth,
    handle_k8s_exceptions,
    _configure_cluster,
    _create_deployment,
    _get_deployment,
    _update_deployment,
    _delete_deployment,
    _create_secret,
    _get_secret,
    _update_secret,
    _delete_secret,
    _create_cronjob,
    _get_cronjob,
    _update_cronjob,
    _delete_cronjob,
)
from bodywork.constants import BODYWORK_DEPLOYMENT_JOBS_NAMESPACE
=======
from bodywork.cli.cli import deployment, handle_k8s_exceptions
from bodywork.constants import BODYWORK_NAMESPACE
>>>>>>> 87c359db


@patch("bodywork.cli.cli.load_kubernetes_config")
@patch("bodywork.cli.cli.print_warn")
def test_k8s_auth(mock_print_warn: MagicMock, mock_load_k8s_config: MagicMock):
    k8s_auth(lambda e: None)
    mock_load_k8s_config.assert_called_once()

    mock_load_k8s_config.side_effect = Exception()
    k8s_auth(lambda e: None)
    mock_print_warn.assert_called_once()


def test_handle_k8s_exceptions_decorator_handles_k8s_api_exceptions(
    capsys: CaptureFixture,
):
    @handle_k8s_exceptions
    def outer_func():
        def inner_func():
            raise kubernetes.client.rest.ApiException()

        return inner_func()

    outer_func()
    captured_stdout = capsys.readouterr().out
    assert "Kubernetes API error returned" in captured_stdout


def test_handle_k8s_exceptions_decorator_handles_max_retry_error(
    capsys: CaptureFixture,
):
    @handle_k8s_exceptions
    def outer_func():
        def inner_func():
            raise urllib3.exceptions.MaxRetryError("pool", "url")

        return inner_func()

    outer_func()
    captured_stdout = capsys.readouterr().out
    assert "Failed to connect to the Kubernetes API" in captured_stdout


def test_handle_k8s_exceptions_decorator_handles_k8s_config_exceptions(
    capsys: CaptureFixture,
):
    @handle_k8s_exceptions
    def func():
        raise kubernetes.config.ConfigException()

    func()
    captured_stdout = capsys.readouterr().out
    assert "Cannot load authentication credentials from kubeconfig" in captured_stdout


def test_cli_commands_exist():
    validate = run(
        ["bodywork", "validate", "--help"],
        encoding="utf-8",
        capture_output=True,
    )
    assert validate.returncode == 0

    version = run(
        ["bodywork", "version", "--help"],
        encoding="utf-8",
        capture_output=True,
    )
    assert version.returncode == 0

    stage = run(
        ["bodywork", "stage", "--help"],
        encoding="utf-8",
        capture_output=True,
    )
    assert stage.returncode == 0

    debug = run(
        ["bodywork", "debug", "--help"],
        encoding="utf-8",
        capture_output=True,
    )
    assert debug.returncode == 0

    create_deployment = run(
        ["bodywork", "create", "deployment", "--help"],
        encoding="utf-8",
        capture_output=True,
    )
<<<<<<< HEAD
    get_deployment = run(
        ["bodywork", "get", "deployment", "--help"],
=======
    assert (
        "Please specify the secret group the secret belongs to" in process_five.stdout
    )


def test_deployment_subcommand_exists():
    process = run(
        ["bodywork", "deployment", "-h"], encoding="utf-8", capture_output=True
    )
    expected_output = "usage: bodywork deployment [-h]"
    assert process.stdout.find(expected_output) != -1


@patch("bodywork.cli.cli.setup_namespace_with_service_accounts_and_roles")
@patch("bodywork.cli.cli.is_namespace_available_for_bodywork")
@patch("bodywork.cli.cli.load_kubernetes_config")
@patch("bodywork.cli.cli.run_workflow")
@patch("sys.exit")
def test_deployment_create_configures_cluster_if_required(
    mock_sys_exit: MagicMock,
    mock_workflow_cli_handler: MagicMock,
    mock_load_config: MagicMock,
    mock_namespace: MagicMock,
    mock_configure_cluster: MagicMock,
    capsys: CaptureFixture,
):
    args = Namespace(
        command="create",
        name="foo2",
        retries=0,
        git_url="foo3",
        git_branch="foo4",
        async_workflow=None,
        namespace=None,
        service=None,
        bodywork_docker_image=None,
        ssh_key_path=None,
        group=None,
    )
    mock_namespace.return_value = False
    deployment(args)

    stdout = capsys.readouterr().out
    msg = (
        "Cluster has not been configured for Bodywork - "
        "running 'bodywork configure-cluster'."
    )
    assert msg in stdout
    mock_configure_cluster.assert_called_once_with(BODYWORK_NAMESPACE)


@patch("bodywork.cli.cli.is_namespace_available_for_bodywork")
@patch("bodywork.cli.cli.load_kubernetes_config")
@patch("bodywork.cli.cli.run_workflow")
@patch("sys.exit")
def test_deployment_run_locally_calls_run_workflow_handler(
    mock_sys_exit: MagicMock,
    mock_workflow_cli_handler: MagicMock,
    mock_load_config: MagicMock,
    mock_namespace: MagicMock,
    capsys: CaptureFixture,
):
    args = Namespace(
        command="create",
        name="foo2",
        retries=0,
        git_url="foo3",
        git_branch="foo4",
        async_workflow=None,
        namespace=None,
        service=None,
        bodywork_docker_image=None,
        ssh_key_path=None,
        group=None,
    )
    mock_namespace.return_value = True
    deployment(args)

    stdout = capsys.readouterr().out
    assert "Using local workflow controller - retries inactive" in stdout
    mock_workflow_cli_handler.assert_called_once_with(
        "foo3", "foo4", docker_image_override=None, ssh_key_path=None
    )


def test_cli_deployment_handler_error_handling():
    process_one = run(
        ["bodywork", "deployment", "logs"],
>>>>>>> 87c359db
        encoding="utf-8",
        capture_output=True,
    )
    update_deployment = run(
        ["bodywork", "update", "deployment", "--help"],
        encoding="utf-8",
        capture_output=True,
    )
<<<<<<< HEAD
    delete_deployment = run(
        ["bodywork", "delete", "deployment", "--help"],
=======
    assert "Please specify Git repo URL" in process_two.stdout
    assert process_two.returncode == 1


@patch("bodywork.cli.cli.is_namespace_available_for_bodywork")
@patch("bodywork.cli.cli.load_kubernetes_config")
@patch("bodywork.cli.cli.sys")
@patch("bodywork.cli.cli.create_workflow_job")
def test_cli_deployment_create_async(
    mock_create_workflow: MagicMock,
    mock_sys: MagicMock,
    mock_load_config: MagicMock,
    mock_namespace: MagicMock,
):
    args = Namespace(
        command="create",
        name="test_cli",
        async_workflow=True,
        git_url="http://Test",
        git_branch="master",
        retries=2,
        namespace=None,
        service=None,
        bodywork_docker_image="bodywork-ml:myimage",
        ssh_key_path=None,
        group=None,
    )
    mock_namespace.return_value = True
    deployment(args)

    mock_create_workflow.assert_called_with(
        BODYWORK_NAMESPACE,
        args.name,
        args.git_url,
        args.git_branch,
        args.retries,
        args.bodywork_docker_image,
        None,
        None,
    )


@patch("bodywork.cli.cli.load_kubernetes_config")
@patch("bodywork.cli.cli.sys")
@patch("bodywork.cli.cli.delete_deployment")
def test_cli_deployment_delete(
    mock_deployments: MagicMock, mock_sys: MagicMock, mock_load_config: MagicMock
):
    args = Namespace(
        command="delete",
        name="mydeployment",
        async_workflow=None,
        git_url=None,
        git_branch="master",
        retries=2,
        namespace=None,
        service=None,
        bodywork_docker_image=None,
        ssh_key_path=None,
        group=None,
    )

    deployment(args)

    mock_deployments.assert_called_with(args.name)


@patch("bodywork.cli.cli.load_kubernetes_config")
@patch("bodywork.cli.cli.sys")
@patch("bodywork.cli.cli.display_workflow_job_logs")
def test_cli_deployment_logs(
    mock_workflow_job: MagicMock, mock_sys: MagicMock, mock_load_config
):
    args = Namespace(
        command="logs",
        name="mydeployment",
        async_workflow=None,
        git_url=None,
        git_branch="master",
        retries=2,
        namespace=None,
        service=None,
        bodywork_docker_image=None,
        ssh_key_path=None,
        group=None,
    )

    deployment(args)

    mock_workflow_job.assert_called_with(BODYWORK_NAMESPACE, args.name)


@patch("bodywork.cli.cli.load_kubernetes_config")
@patch("bodywork.cli.cli.sys")
@patch("bodywork.cli.cli.delete_workflow_job")
def test_cli_deployment_delete_job(
    mock_workflow_job: MagicMock, mock_sys: MagicMock, mock_load_config
):
    args = Namespace(
        command="delete_job",
        name="mydeployment",
        async_workflow=None,
        git_url=None,
        git_branch="master",
        retries=2,
        namespace=None,
        service=None,
        bodywork_docker_image=None,
        ssh_key_path=None,
        group=None,
    )

    deployment(args)

    mock_workflow_job.assert_called_with(BODYWORK_NAMESPACE, args.name)


@patch("bodywork.cli.cli.load_kubernetes_config")
@patch("bodywork.cli.cli.sys")
@patch("bodywork.cli.cli.display_workflow_job_history")
def test_cli_deployment_job_history(
    mock_workflow_job: MagicMock, mock_sys: MagicMock, mock_load_config
):
    args = Namespace(
        command="job_history",
        name="mydeployment",
        async_workflow=None,
        git_url=None,
        git_branch="master",
        retries=2,
        namespace=None,
        service=None,
        bodywork_docker_image=None,
        ssh_key_path=None,
        group=None,
    )

    deployment(args)

    mock_workflow_job.assert_called_with(BODYWORK_NAMESPACE, args.name)


@patch("bodywork.cli.cli.load_kubernetes_config")
@patch("bodywork.cli.cli.sys")
@patch("bodywork.cli.cli.display_deployments")
def test_cli_deployment_display(
    mock_display_deployments: MagicMock, mock_sys: MagicMock, mock_load_config
):
    args = Namespace(
        command="display",
        name="mydeployment",
        async_workflow=None,
        git_url=None,
        git_branch="master",
        retries=2,
        namespace=None,
        service=None,
        bodywork_docker_image=None,
        ssh_key_path=None,
        group=None,
    )

    deployment(args)

    mock_display_deployments.assert_called_with(args.namespace, args.name, args.service)


def test_cronjobs_subcommand_exists():
    process = run(["bodywork", "cronjob", "-h"], encoding="utf-8", capture_output=True)
    expected_output = "usage: bodywork cronjob [-h]"
    assert process.stdout.find(expected_output) != -1


def test_cli_cronjob_handler_error_handling():
    process_one = run(
        ["bodywork", "cronjob", "create"],
>>>>>>> 87c359db
        encoding="utf-8",
        capture_output=True,
    )
    assert create_deployment.returncode == 0
    assert get_deployment.returncode == 0
    assert update_deployment.returncode == 0
    assert delete_deployment.returncode == 0

    create_cronjob = run(
        ["bodywork", "create", "cronjob", "--help"],
        encoding="utf-8",
        capture_output=True,
    )
    get_cronjob = run(
        ["bodywork", "get", "cronjob", "--help"],
        encoding="utf-8",
        capture_output=True,
    )
    update_cronjob = run(
        ["bodywork", "update", "cronjob", "--help"],
        encoding="utf-8",
        capture_output=True,
    )
    delete_cronjob = run(
        ["bodywork", "delete", "cronjob", "--help"],
        encoding="utf-8",
        capture_output=True,
    )
    assert create_cronjob.returncode == 0
    assert get_cronjob.returncode == 0
    assert update_cronjob.returncode == 0
    assert delete_cronjob.returncode == 0

    create_secret = run(
        ["bodywork", "create", "secret", "--help"],
        encoding="utf-8",
        capture_output=True,
    )
    get_secret = run(
        ["bodywork", "get", "secret", "--help"],
        encoding="utf-8",
        capture_output=True,
    )
    update_secret = run(
        ["bodywork", "update", "secret", "--help"],
        encoding="utf-8",
        capture_output=True,
    )
    delete_secret = run(
        ["bodywork", "delete", "secret", "--help"],
        encoding="utf-8",
        capture_output=True,
    )
    assert create_secret.returncode == 0
    assert get_secret.returncode == 0
    assert update_secret.returncode == 0
    assert delete_secret.returncode == 0


def test_validate(project_repo_location: Path):
    config_file_path = project_repo_location / "bodywork.yaml"
    process_one = run(
        ["bodywork", "validate", "--file", config_file_path],
        encoding="utf-8",
        capture_output=True,
    )
    assert process_one.returncode == 0

    config_file_path = project_repo_location / "does_not_exist.yaml"
    process_two = run(
        ["bodywork", "validate", "--file", config_file_path],
        encoding="utf-8",
        capture_output=True,
    )
    assert process_two.returncode == 1
    assert "No config file found" in process_two.stdout

    config_file_path = project_repo_location / "bodywork_empty.yaml"
    process_three = run(
        ["bodywork", "validate", "--file", config_file_path],
        encoding="utf-8",
        capture_output=True,
    )
    assert process_three.returncode == 1
    assert "Cannot parse YAML" in process_three.stdout

    config_file_path = project_repo_location / "bodywork_missing_sections.yaml"
    process_four = run(
        ["bodywork", "validate", "--file", config_file_path],
        encoding="utf-8",
        capture_output=True,
    )
    assert process_four.returncode == 1
    assert "missing sections: version, project, stages, logging" in process_four.stdout

    config_file_path = project_repo_location / "bodywork_bad_stages_section.yaml"
    process_five = run(
        ["bodywork", "validate", "--file", config_file_path],
        encoding="utf-8",
        capture_output=True,
    )
    assert process_five.returncode == 1
    assert "Missing or invalid parameters" in process_five.stdout
    assert "* stages._" in process_five.stdout


def test_version_returns_version():
    with open("VERSION") as file:
        expected_version = findall("[0-9].[0.9].[0.9]", file.read())
    process = run(["bodywork", "version"], capture_output=True, encoding="utf-8")
    actual_version = findall("[0-9].[0.9].[0.9]", process.stdout)
    if expected_version and actual_version:
        assert actual_version[0] == expected_version[0]
    else:
        assert False


@patch("bodywork.cli.cli.setup_namespace_with_service_accounts_and_roles")
@patch("bodywork.cli.cli.sys")
def test_configure_cluster_configures_cluster(
    mock_sys: MagicMock, mock_setup: MagicMock
):
    _configure_cluster()
    mock_setup.assert_called_once_with(BODYWORK_DEPLOYMENT_JOBS_NAMESPACE)


def test_stage_command_successful_has_zero_exit_code(
    setup_bodywork_test_project: Iterable[bool], project_repo_connection_string: str
):
    try:
        run(
            [
                "bodywork",
                "stage",
                project_repo_connection_string,
                "master",
                "stage_1",
            ],
            check=True,
            capture_output=True,
            encoding="utf-8",
        )
        assert True
    except CalledProcessError as e:
        print(f"Test Failed - {e.stderr}")
        assert False


def test_stage_command_unsuccessful_returns_non_zero_exit_code():
    process = run(["bodywork", "stage", "http://bad.repo", "master", "train"])
    assert process.returncode != 0


def test_debug_subcommand_sleeps():
    process = run(
        ["bodywork", "debug", "1"],
        encoding="utf-8",
        capture_output=True,
    )
    expected_output = "sleeping for 1s"
    assert process.stdout.find(expected_output) != -1
    assert process.returncode == 0


@patch("bodywork.cli.cli.is_namespace_available_for_bodywork")
@patch("bodywork.cli.cli.setup_namespace_with_service_accounts_and_roles")
@patch("bodywork.cli.cli.run_workflow")
@patch("bodywork.cli.cli.create_workflow_job")
@patch("bodywork.cli.cli.sys")
def test_create_deployments(
    mock_sys: MagicMock,
    mock_create_workflow_job: MagicMock,
    mock_run_workflow: MagicMock,
    mock_setup_namespace_with_service_accounts_and_roles: MagicMock,
    mock_is_namespace_available_for_bodywork: MagicMock,
):
    mock_is_namespace_available_for_bodywork.return_value = False
    _create_deployment("git-url", "git-branch", False)
    mock_setup_namespace_with_service_accounts_and_roles.assert_called_once()
    mock_run_workflow.assert_called_once()
    mock_create_workflow_job.assert_not_called()

    mock_setup_namespace_with_service_accounts_and_roles.reset_mock()
    mock_run_workflow.reset_mock()
    mock_is_namespace_available_for_bodywork.return_value = True
    _create_deployment("git-url", "git-branch", False)
    mock_setup_namespace_with_service_accounts_and_roles.assert_not_called()
    mock_run_workflow.assert_called_once()
    mock_create_workflow_job.assert_not_called()

    mock_setup_namespace_with_service_accounts_and_roles.reset_mock()
    mock_run_workflow.reset_mock()
    mock_is_namespace_available_for_bodywork.return_value = True
    _create_deployment("git-url", "git-branch", True)
    mock_setup_namespace_with_service_accounts_and_roles.assert_not_called()
    mock_run_workflow.assert_not_called()
    mock_create_workflow_job.assert_called_once()


@patch("bodywork.cli.cli.display_workflow_job_history")
@patch("bodywork.cli.cli.display_workflow_job_logs")
@patch("bodywork.cli.cli.display_deployments")
@patch("bodywork.cli.cli.print_warn")
@patch("bodywork.cli.cli.sys")
def test_get_deployments(
    mock_sys: MagicMock,
    mock_print_warn: MagicMock,
    mock_display_deployment: MagicMock,
    mock_display_workflow_job_logs: MagicMock,
    mock_display_workflow_job_history: MagicMock,
):
    _get_deployment(asynchronous=True, logs="")
    mock_display_workflow_job_history.assert_called_once()

    _get_deployment(asynchronous=True, logs="name-of-async-workflow-job")
    mock_display_workflow_job_logs.assert_called_once()

    _get_deployment(asynchronous=False, logs="")
    mock_display_deployment.assert_called_once()


@patch("bodywork.cli.cli.is_namespace_available_for_bodywork")
@patch("bodywork.cli.cli.setup_namespace_with_service_accounts_and_roles")
@patch("bodywork.cli.cli.run_workflow")
@patch("bodywork.cli.cli.create_workflow_job")
@patch("bodywork.cli.cli.sys")
def test_update_deployments(
    mock_sys: MagicMock,
    mock_create_workflow_job: MagicMock,
    mock_run_workflow: MagicMock,
    mock_setup_namespace_with_service_accounts_and_roles: MagicMock,
    mock_is_namespace_available_for_bodywork: MagicMock,
):
    mock_is_namespace_available_for_bodywork.return_value = False
    _update_deployment("git-url", "git-branch", False)
    mock_setup_namespace_with_service_accounts_and_roles.assert_called_once()
    mock_run_workflow.assert_called_once()
    mock_create_workflow_job.assert_not_called()

    mock_setup_namespace_with_service_accounts_and_roles.reset_mock()
    mock_run_workflow.reset_mock()
    mock_is_namespace_available_for_bodywork.return_value = True
    _update_deployment("git-url", "git-branch", False)
    mock_setup_namespace_with_service_accounts_and_roles.assert_not_called()
    mock_run_workflow.assert_called_once()
    mock_create_workflow_job.assert_not_called()

    mock_setup_namespace_with_service_accounts_and_roles.reset_mock()
    mock_run_workflow.reset_mock()
    mock_is_namespace_available_for_bodywork.return_value = True
    _update_deployment("git-url", "git-branch", True)
    mock_setup_namespace_with_service_accounts_and_roles.assert_not_called()
    mock_run_workflow.assert_not_called()
    mock_create_workflow_job.assert_called_once()


@patch("bodywork.cli.cli.delete_workflow_job")
@patch("bodywork.cli.cli.delete_deployment")
@patch("bodywork.cli.cli.sys")
def test_delete_deployments(
    mock_sys: MagicMock,
    mock_delete_deployments: MagicMock,
    mock_delete_workflow_job: MagicMock,
):
    _delete_deployment("foo", asynchronous=False)
    mock_delete_deployments.assert_called_once()

    _delete_deployment("foo", asynchronous=True)
    mock_delete_workflow_job.assert_called_once()


@patch("bodywork.cli.cli.create_workflow_cronjob")
@patch("bodywork.cli.cli.sys")
def test_create_cronjob(mock_sys: MagicMock, mock_create_workflow_cronjob: MagicMock):
    _create_cronjob("git-repo", "git-url", "0 * * * *", "nightly")
    mock_create_workflow_cronjob.assert_called_once()


@patch("bodywork.cli.cli.print_warn")
@patch("bodywork.cli.cli.display_workflow_job_logs")
@patch("bodywork.cli.cli.display_workflow_job_history")
@patch("bodywork.cli.cli.display_cronjobs")
@patch("bodywork.cli.cli.sys")
def test_get_cronjob(
    mock_sys: MagicMock,
    mock_display_cronjobs: MagicMock,
    mock_display_workflow_job_history: MagicMock,
    mock_display_workflow_job_logs: MagicMock,
    mock_print_warn: MagicMock,
):
    _get_cronjob(name="foo", history=True, logs=False)
    mock_display_workflow_job_history.assert_called_once()

    _get_cronjob(name="foo", history=False, logs=True)
    mock_display_workflow_job_logs.assert_called_once()

    _get_cronjob(name="foo", history=True, logs=True)
    mock_print_warn.assert_called_once()

    _get_cronjob(name=None, history=False, logs=False)
    mock_display_cronjobs.assert_called_once()


@patch("bodywork.cli.cli.update_workflow_cronjob")
@patch("bodywork.cli.cli.sys")
def test_update_cronjob(mock_sys: MagicMock, mock_update_workflow_cronjob: MagicMock):
    _update_cronjob("git-repo", "git-url", "0 * * * *", "nightly")
    mock_update_workflow_cronjob.assert_called_once()


@patch("bodywork.cli.cli.delete_workflow_cronjob")
@patch("bodywork.cli.cli.sys")
def test_delete_cronjob(mock_sys: MagicMock, mock_delete_workflow_cronjob: MagicMock):
    _delete_cronjob("nightly")
    mock_delete_workflow_cronjob.assert_called_once()


@patch("bodywork.cli.cli.create_secret")
@patch("bodywork.cli.cli.print_warn")
@patch("bodywork.cli.cli.sys")
def test_create_secrets(
    mock_sys: MagicMock, mock_print_warn: MagicMock, mock_create_secret: MagicMock
):
    _create_secret("foo", "prod", ["bad-secret-data"])
    mock_print_warn.assert_called_once()

    _create_secret("foo", "prod", ["FOO=BAR"])
    mock_create_secret.assert_called_once()


@patch("bodywork.cli.cli.display_secrets")
@patch("bodywork.cli.cli.print_warn")
@patch("bodywork.cli.cli.sys")
def test_get_secrets(
    mock_sys: MagicMock, mock_print_warn: MagicMock, mock_display_secrets: MagicMock
):
    _get_secret(name="foo", group=None)
    mock_print_warn.assert_called_once()

    _get_secret()
    mock_display_secrets.assert_called_once()

    mock_display_secrets.reset_mock()
    mock_display_secrets.reset_mock()
    _get_secret(name="foo", group="prod")
    mock_display_secrets.assert_called_once()

    mock_display_secrets.reset_mock()
    _get_secret(name=None, group="prod")
    mock_display_secrets.assert_called_once()


@patch("bodywork.cli.cli.update_secret")
@patch("bodywork.cli.cli.print_warn")
@patch("bodywork.cli.cli.sys")
def test_update_secrets(
    mock_sys: MagicMock, mock_print_warn: MagicMock, mock_update_secret: MagicMock
):
    _update_secret("foo", "prod", ["bad-secret-data"])
    mock_print_warn.assert_called_once()

    _update_secret("foo", "prod", ["FOO=BAR"])
    mock_update_secret.assert_called_once()


@patch("bodywork.cli.cli.delete_secret")
@patch("bodywork.cli.cli.print_warn")
@patch("bodywork.cli.cli.sys")
def test_delete_secrets(
    mock_sys: MagicMock, mock_print_warn: MagicMock, mock_delete_secret: MagicMock
):
    _delete_secret(name="foo", group=None)
    mock_print_warn.assert_called_once()

    _delete_secret(name="foo", group="prod")
    mock_delete_secret.assert_called_once()<|MERGE_RESOLUTION|>--- conflicted
+++ resolved
@@ -27,29 +27,8 @@
 import kubernetes
 from _pytest.capture import CaptureFixture
 
-<<<<<<< HEAD
-from bodywork.cli.cli import (
-    k8s_auth,
-    handle_k8s_exceptions,
-    _configure_cluster,
-    _create_deployment,
-    _get_deployment,
-    _update_deployment,
-    _delete_deployment,
-    _create_secret,
-    _get_secret,
-    _update_secret,
-    _delete_secret,
-    _create_cronjob,
-    _get_cronjob,
-    _update_cronjob,
-    _delete_cronjob,
-)
-from bodywork.constants import BODYWORK_DEPLOYMENT_JOBS_NAMESPACE
-=======
 from bodywork.cli.cli import deployment, handle_k8s_exceptions
 from bodywork.constants import BODYWORK_NAMESPACE
->>>>>>> 87c359db
 
 
 @patch("bodywork.cli.cli.load_kubernetes_config")
@@ -139,10 +118,6 @@
         encoding="utf-8",
         capture_output=True,
     )
-<<<<<<< HEAD
-    get_deployment = run(
-        ["bodywork", "get", "deployment", "--help"],
-=======
     assert (
         "Please specify the secret group the secret belongs to" in process_five.stdout
     )
@@ -231,7 +206,6 @@
 def test_cli_deployment_handler_error_handling():
     process_one = run(
         ["bodywork", "deployment", "logs"],
->>>>>>> 87c359db
         encoding="utf-8",
         capture_output=True,
     )
@@ -240,10 +214,6 @@
         encoding="utf-8",
         capture_output=True,
     )
-<<<<<<< HEAD
-    delete_deployment = run(
-        ["bodywork", "delete", "deployment", "--help"],
-=======
     assert "Please specify Git repo URL" in process_two.stdout
     assert process_two.returncode == 1
 
@@ -420,7 +390,6 @@
 def test_cli_cronjob_handler_error_handling():
     process_one = run(
         ["bodywork", "cronjob", "create"],
->>>>>>> 87c359db
         encoding="utf-8",
         capture_output=True,
     )
