# bodywork - MLOps on Kubernetes.
# Copyright (C) 2020-2021  Bodywork Machine Learning Ltd.

# This program is free software: you can redistribute it and/or modify
# it under the terms of the GNU Affero General Public License as published
# by the Free Software Foundation, either version 3 of the License, or
# (at your option) any later version.

# This program is distributed in the hope that it will be useful,
# but WITHOUT ANY WARRANTY; without even the implied warranty of
# MERCHANTABILITY or FITNESS FOR A PARTICULAR PURPOSE.  See the
# GNU Affero General Public License for more details.

# You should have received a copy of the GNU Affero General Public License
# along with this program.  If not, see <https://www.gnu.org/licenses/>.

"""
Test the Bodywork CLI.
"""
import urllib3
from argparse import Namespace
from pathlib import Path
from subprocess import run, CalledProcessError
from typing import Iterable
from unittest.mock import MagicMock, patch

import kubernetes
from pytest import raises
from _pytest.capture import CaptureFixture

from bodywork.cli.cli import deployment, handle_k8s_exceptions
from bodywork.constants import BODYWORK_DEPLOYMENT_JOBS_NAMESPACE


def test_handle_k8s_exceptions_decorator_handles_k8s_api_exceptions(
    capsys: CaptureFixture,
):
    @handle_k8s_exceptions
    def outer_func():
        def inner_func():
            raise kubernetes.client.rest.ApiException()

        return inner_func()

    outer_func()
    captured_stdout = capsys.readouterr().out
    assert "Kubernetes API error returned" in captured_stdout


def test_handle_k8s_exceptions_decorator_handles_max_retry_error(
    capsys: CaptureFixture,
):
    @handle_k8s_exceptions
    def outer_func():
        def inner_func():
            raise urllib3.exceptions.MaxRetryError("pool", "url")

        return inner_func()

    outer_func()
    captured_stdout = capsys.readouterr().out
    assert "Failed to connect to the Kubernetes API" in captured_stdout


def test_handle_k8s_exceptions_decorator_handles_k8s_config_exceptions(
    capsys: CaptureFixture,
):
    @handle_k8s_exceptions
    def func():
        raise kubernetes.config.ConfigException()

    func()
    captured_stdout = capsys.readouterr().out
    assert "Cannot load authentication credentials from kubeconfig" in captured_stdout


def test_stage_subcommand_exists():
    process = run(["bodywork", "stage", "-h"], encoding="utf-8", capture_output=True)
    expected_output = "bodywork stage [-h]"
    assert process.stdout.find(expected_output) != -1


def test_stage_command_receives_correct_args():
    process = run(
        ["bodywork", "stage", "http://my.project.com", "master", "train"],
        encoding="utf-8",
        capture_output=True,
    )
    expected_output = "Attempting to run stage"
    assert expected_output in process.stdout


def test_stage_command_successful_has_zero_exit_code(
    setup_bodywork_test_project: Iterable[bool], project_repo_connection_string: str
):
    try:
        run(
            [
                "bodywork",
                "stage",
                project_repo_connection_string,
                "master",
                "stage_1",
            ],
            check=True,
            capture_output=True,
            encoding="utf-8",
        )
        assert True
    except CalledProcessError as e:
        print(f"Test Failed - {e.stderr}")
        assert False


def test_stage_command_unsuccessful_raises_exception():
    with raises(CalledProcessError):
        run(["bodywork", "stage", "http://bad.repo", "master", "train"], check=True)


def test_workflow_subcommand_exists():
    process = run(["bodywork", "workflow", "-h"], encoding="utf-8", capture_output=True)
    expected_output = (
        "usage: bodywork workflow [-h] [--bodywork-docker-image"
        "BODYWORK_DOCKER_IMAGE] namespace git_repo_url"
        " git_repo_branch"
    )
    assert process.stdout.find(expected_output) != 0


def test_secrets_subcommand_exists():
    process = run(["bodywork", "secret", "-h"], encoding="utf-8", capture_output=True)
    expected_output = "bodywork secret [-h]"
    assert process.stdout.find(expected_output) != -1


def test_cli_secret_handler_error_handling():
    process_one = run(
        [
            "bodywork",
            "secret",
            "create",
            "--group=bodywork-dev",
            "--data",
            "USERNAME=alex",
            "PASSWORD=alex123",
        ],
        encoding="utf-8",
        capture_output=True,
    )
    assert "Please specify the name of the secret" in process_one.stdout

    process_two = run(
        [
            "bodywork",
            "secret",
            "delete",
            "--group=bodywork-dev",
            "--data",
            "USERNAME=alex",
            "PASSWORD=alex123",
        ],
        encoding="utf-8",
        capture_output=True,
    )
    assert "Please specify the name of the secret" in process_two.stdout

    process_three = run(
        [
            "bodywork",
            "secret",
            "create",
            "--group=bodywork-dev",
            "--name=pytest-credentials",
        ],
        encoding="utf-8",
        capture_output=True,
    )
    assert "Please specify keys and values" in process_three.stdout

    process_four = run(
        [
            "bodywork",
            "secret",
            "create",
            "--group=bodywork-dev",
            "--name=pytest-credentials",
            "--data",
            "FOO",
            "bar",
        ],
        encoding="utf-8",
        capture_output=True,
    )
    assert "Could not parse secret data" in process_four.stdout

    process_five = run(
        [
            "bodywork",
            "secret",
            "create",
            "--name=pytest-credentials",
            "--data",
            "USERNAME=alex",
            "PASSWORD=alex123",
        ],
        encoding="utf-8",
        capture_output=True,
    )
    assert (
        "Please specify the secret group the secret belongs to" in process_five.stdout
    )


def test_deployment_subcommand_exists():
    process = run(
        ["bodywork", "deployment", "-h"], encoding="utf-8", capture_output=True
    )
    expected_output = "usage: bodywork deployment [-h]"
    assert process.stdout.find(expected_output) != -1


@patch("bodywork.cli.cli.workflow")
@patch("sys.exit")
def test_deployment_run_locally_option_calls_run_workflow_handler(
    mock_sys_exit: MagicMock,
    mock_workflow_cli_handler: MagicMock,
    capsys: CaptureFixture,
):
    args = Namespace(
        command="create",
        name="foo2",
        retries=0,
        git_repo_url="foo3",
        git_repo_branch="foo4",
        local_workflow_controller=True,
        namespace=None,
        service=None,
        bodywork_docker_image=None,
    )
    deployment(args)
    expected_pass_through_args = Namespace(
        git_repo_url="foo3",
        git_repo_branch="foo4",
        bodywork_docker_image=None,
    )
    stdout = capsys.readouterr().out
    assert "Using local workflow controller - retries inactive" in stdout
    mock_workflow_cli_handler.assert_called_once_with(expected_pass_through_args)


def test_cli_deployment_handler_error_handling():
    process_one = run(
        ["bodywork", "deployment", "logs"],
        encoding="utf-8",
        capture_output=True,
    )
<<<<<<< HEAD
    assert "please specify --name for the deployment" in process_one.stdout
=======
    assert "Please specify --name for the deployment job" in process_one.stdout
>>>>>>> fd678980
    assert process_one.returncode == 1

    process_two = run(
        [
            "bodywork",
            "deployment",
            "create",
        ],
        encoding="utf-8",
        capture_output=True,
    )
    assert "Please specify Git repo URL" in process_two.stdout
    assert process_two.returncode == 1


@patch("bodywork.cli.cli.load_kubernetes_config")
@patch("bodywork.cli.cli.sys")
@patch("bodywork.cli.cli.run_workflow")
def test_cli_deployment_create(
    mock_run_workflow: MagicMock, mock_sys: MagicMock, mock_load_config
):
    args = Namespace(
        command="create",
        name=None,
        local_workflow_controller=True,
        git_repo_url="http://Test",
        git_repo_branch="master",
        retries=2,
        namespace=None,
        service=None,
        bodywork_docker_image=None,
    )

    deployment(args)

    mock_run_workflow.assert_called_with(
        args.git_repo_url, args.git_repo_branch, docker_image_override=None
    )


@patch("bodywork.cli.cli.load_kubernetes_config")
@patch("bodywork.cli.cli.sys")
@patch("bodywork.cli.cli.delete_deployment")
def test_cli_deployment_delete(
    mock_deployments: MagicMock, mock_sys: MagicMock, mock_load_config
):
    args = Namespace(
        command="delete",
        name="mydeployment",
        local_workflow_controller=None,
        git_repo_url=None,
        git_repo_branch="master",
        retries=2,
        namespace=None,
        service=None,
        bodywork_docker_image=None,
    )

    deployment(args)

    mock_deployments.assert_called_with(args.name)


@patch("bodywork.cli.cli.load_kubernetes_config")
@patch("bodywork.cli.cli.sys")
@patch("bodywork.cli.cli.display_workflow_job_logs")
def test_cli_deployment_logs(
    mock_workflow_job: MagicMock, mock_sys: MagicMock, mock_load_config
):
    args = Namespace(
        command="logs",
        name="mydeployment",
        local_workflow_controller=None,
        git_repo_url=None,
        git_repo_branch="master",
        retries=2,
        namespace=None,
        service=None,
        bodywork_docker_image=None,
    )

    deployment(args)

    mock_workflow_job.assert_called_with(BODYWORK_DEPLOYMENT_JOBS_NAMESPACE, args.name)


@patch("bodywork.cli.cli.load_kubernetes_config")
@patch("bodywork.cli.cli.sys")
@patch("bodywork.cli.cli.delete_workflow_job")
def test_cli_deployment_delete_job(
    mock_workflow_job: MagicMock, mock_sys: MagicMock, mock_load_config
):
    args = Namespace(
        command="delete_job",
        name="mydeployment",
        local_workflow_controller=None,
        git_repo_url=None,
        git_repo_branch="master",
        retries=2,
        namespace=None,
        service=None,
        bodywork_docker_image=None,
    )

    deployment(args)

    mock_workflow_job.assert_called_with(BODYWORK_DEPLOYMENT_JOBS_NAMESPACE, args.name)


@patch("bodywork.cli.cli.load_kubernetes_config")
@patch("bodywork.cli.cli.sys")
@patch("bodywork.cli.cli.display_workflow_job_history")
def test_cli_deployment_job_history(
    mock_workflow_job: MagicMock, mock_sys: MagicMock, mock_load_config
):
    args = Namespace(
        command="job_history",
        name="mydeployment",
        local_workflow_controller=None,
        git_repo_url=None,
        git_repo_branch="master",
        retries=2,
        namespace=None,
        service=None,
        bodywork_docker_image=None,
    )

    deployment(args)

    mock_workflow_job.assert_called_with(BODYWORK_DEPLOYMENT_JOBS_NAMESPACE, args.name)


@patch("bodywork.cli.cli.load_kubernetes_config")
@patch("bodywork.cli.cli.sys")
@patch("bodywork.cli.cli.display_deployments")
def test_cli_deployment_display(
    mock_display_deployments: MagicMock, mock_sys: MagicMock, mock_load_config
):
    args = Namespace(
        command="display",
        name="mydeployment",
        local_workflow_controller=None,
        git_repo_url=None,
        git_repo_branch="master",
        retries=2,
        namespace=None,
        service=None,
        bodywork_docker_image=None,
    )

    deployment(args)

    mock_display_deployments.assert_called_with(args.namespace, args.name, args.service)


def test_cronjobs_subcommand_exists():
    process = run(["bodywork", "cronjob", "-h"], encoding="utf-8", capture_output=True)
    expected_output = "usage: bodywork cronjob [-h]"
    assert process.stdout.find(expected_output) != -1


def test_cli_cronjob_handler_error_handling():
    process_one = run(
        ["bodywork", "cronjob", "create"],
        encoding="utf-8",
        capture_output=True,
    )
    assert "Please specify --name for the cronjob" in process_one.stdout
    assert process_one.returncode == 1

    process_two = run(
        ["bodywork", "cronjob", "delete"],
        encoding="utf-8",
        capture_output=True,
    )
    assert "Please specify --name for the cronjob" in process_two.stdout
    assert process_two.returncode == 1

    process_three = run(
        ["bodywork", "cronjob", "history"],
        encoding="utf-8",
        capture_output=True,
    )
    assert "Please specify --name for the cronjob" in process_three.stdout
    assert process_three.returncode == 1

    process_three = run(
        ["bodywork", "cronjob", "logs"],
        encoding="utf-8",
        capture_output=True,
    )
    assert "Please specify --name for the cronjob" in process_three.stdout
    assert process_three.returncode == 1

    process_five = run(
        [
            "bodywork",
            "cronjob",
            "create",
            "--name=the-cronjob",
        ],
        encoding="utf-8",
        capture_output=True,
    )
    assert "Please specify schedule for the cronjob" in process_five.stdout
    assert process_five.returncode == 1

    process_six = run(
        [
            "bodywork",
            "cronjob",
            "create",
            "--name=the-cronjob",
            "--schedule=0 * * * *",
        ],
        encoding="utf-8",
        capture_output=True,
    )
    assert "Please specify Git repo URL" in process_six.stdout
    assert process_six.returncode == 1


def test_cronjob_update_error_handling():
    process_one = run(
        [
            "bodywork",
            "cronjob",
            "update",
            "--name=the-cronjob",
            "--git-repo-url=https://test",
        ],
        encoding="utf-8",
        capture_output=True,
    )
    assert (
        "Please specify both --git-repo-url and --git-repo-branch."
        in process_one.stdout
    )
    assert process_one.returncode == 1


<<<<<<< HEAD
=======
def test_services_subcommand_exists():
    process = run(["bodywork", "service", "-h"], encoding="utf-8", capture_output=True)
    expected_output = "usage: bodywork service [-h]"
    assert process.stdout.find(expected_output) != -1


def test_cli_services_handler_error_handling():
    process_one = run(
        ["bodywork", "service", "delete", "--namespace=bodywork-dev"],
        encoding="utf-8",
        capture_output=True,
    )
    assert "Please specify --name for the service" in process_one.stdout
    assert process_one.returncode == 1


>>>>>>> fd678980
def test_setup_namespace_subcommand_exists():
    process = run(
        ["bodywork", "setup-namespace", "-h"], encoding="utf-8", capture_output=True
    )
    expected_output = "usage: bodywork setup-namespace [-h] namespace"
    assert process.stdout.find(expected_output) != -1


def test_debug_subcommand_exists():
    process = run(["bodywork", "debug", "-h"], encoding="utf-8", capture_output=True)
    expected_output = "usage: bodywork debug [-h] seconds"
    assert process.stdout.find(expected_output) != -1


def test_debug_subcommand_sleeps():
    process = run(
        ["bodywork", "debug", "1"],
        encoding="utf-8",
        capture_output=True,
    )
    expected_output = "sleeping for 1s"
    assert process.stdout.find(expected_output) != -1
    assert process.returncode == 0


def test_configure_cluster_subcommand_exists():
    process = run(
        ["bodywork", "configure-cluster", "-h"], encoding="utf-8", capture_output=True
    )
    expected_output = "bodywork configure-cluster [-h]"
    assert process.stdout.find(expected_output) != -1


def test_graceful_exit_when_no_command_specified():
    process = run(
        ["bodywork"],
        encoding="utf-8",
        capture_output=True,
    )
    assert process.returncode == 0


def test_validate_subcommand(project_repo_location: Path):
    config_file_path = project_repo_location / "bodywork.yaml"
    process_one = run(
        ["bodywork", "validate", "--file", config_file_path],
        encoding="utf-8",
        capture_output=True,
    )
    assert process_one.returncode == 0

    config_file_path = project_repo_location / "does_not_exist.yaml"
    process_two = run(
        ["bodywork", "validate", "--file", config_file_path],
        encoding="utf-8",
        capture_output=True,
    )
    assert process_two.returncode == 1
    assert "no config file found" in process_two.stdout

    config_file_path = project_repo_location / "bodywork_empty.yaml"
    process_three = run(
        ["bodywork", "validate", "--file", config_file_path],
        encoding="utf-8",
        capture_output=True,
    )
    assert process_three.returncode == 1
    assert "cannot parse YAML" in process_three.stdout

    config_file_path = project_repo_location / "bodywork_missing_sections.yaml"
    process_four = run(
        ["bodywork", "validate", "--file", config_file_path],
        encoding="utf-8",
        capture_output=True,
    )
    assert process_four.returncode == 1
    assert "missing sections: version, project, stages, logging" in process_four.stdout

    config_file_path = project_repo_location / "bodywork_bad_stages_section.yaml"
    process_five = run(
        ["bodywork", "validate", "--file", config_file_path],
        encoding="utf-8",
        capture_output=True,
    )
    assert process_five.returncode == 1
    assert "Missing or invalid parameters" in process_five.stdout
    assert "* stages._" in process_five.stdout<|MERGE_RESOLUTION|>--- conflicted
+++ resolved
@@ -233,15 +233,12 @@
         git_repo_url="foo3",
         git_repo_branch="foo4",
         local_workflow_controller=True,
-        namespace=None,
-        service=None,
-        bodywork_docker_image=None,
     )
     deployment(args)
     expected_pass_through_args = Namespace(
         git_repo_url="foo3",
         git_repo_branch="foo4",
-        bodywork_docker_image=None,
+        bodywork_docker_image="",
     )
     stdout = capsys.readouterr().out
     assert "Using local workflow controller - retries inactive" in stdout
@@ -254,11 +251,7 @@
         encoding="utf-8",
         capture_output=True,
     )
-<<<<<<< HEAD
-    assert "please specify --name for the deployment" in process_one.stdout
-=======
     assert "Please specify --name for the deployment job" in process_one.stdout
->>>>>>> fd678980
     assert process_one.returncode == 1
 
     process_two = run(
@@ -500,25 +493,6 @@
     assert process_one.returncode == 1
 
 
-<<<<<<< HEAD
-=======
-def test_services_subcommand_exists():
-    process = run(["bodywork", "service", "-h"], encoding="utf-8", capture_output=True)
-    expected_output = "usage: bodywork service [-h]"
-    assert process.stdout.find(expected_output) != -1
-
-
-def test_cli_services_handler_error_handling():
-    process_one = run(
-        ["bodywork", "service", "delete", "--namespace=bodywork-dev"],
-        encoding="utf-8",
-        capture_output=True,
-    )
-    assert "Please specify --name for the service" in process_one.stdout
-    assert process_one.returncode == 1
-
-
->>>>>>> fd678980
 def test_setup_namespace_subcommand_exists():
     process = run(
         ["bodywork", "setup-namespace", "-h"], encoding="utf-8", capture_output=True
