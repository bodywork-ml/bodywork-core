# bodywork - MLOps on Kubernetes.
# Copyright (C) 2020-2021  Bodywork Machine Learning Ltd.

# This program is free software: you can redistribute it and/or modify
# it under the terms of the GNU Affero General Public License as published
# by the Free Software Foundation, either version 3 of the License, or
# (at your option) any later version.

# This program is distributed in the hope that it will be useful,
# but WITHOUT ANY WARRANTY; without even the implied warranty of
# MERCHANTABILITY or FITNESS FOR A PARTICULAR PURPOSE.  See the
# GNU Affero General Public License for more details.

# You should have received a copy of the GNU Affero General Public License
# along with this program.  If not, see <https://www.gnu.org/licenses/>.

"""
Unit tests for the high-level Kubernetes jobs interface, used to
orchestrate the execution of service deployment stages.
"""
from copy import deepcopy
from datetime import datetime
from unittest.mock import call, MagicMock, patch

import kubernetes
import copy
from pytest import fixture, raises

from bodywork.k8s.deployments import (
    cluster_service_url,
    configure_service_stage_deployment,
    create_deployment,
    create_deployment_ingress,
    delete_all_namespace_deployments,
    delete_deployment,
    delete_deployment_ingress,
    deployment_id,
    DeploymentStatus,
    expose_deployment_as_cluster_service,
    has_ingress,
    ingress_route,
    is_existing_deployment,
    is_exposed_as_cluster_service,
    _get_deployment_status,
    list_service_stage_deployments,
    monitor_deployments_to_completion,
    rollback_deployment,
    stop_exposing_cluster_service,
    update_deployment,
)


@fixture(scope="session")
def service_stage_deployment_object() -> kubernetes.client.V1Deployment:
    container_resources = kubernetes.client.V1ResourceRequirements(
        requests={"cpu": "0.5", "memory": "250M"}
    )
    container = kubernetes.client.V1Container(
        name="bodywork",
        image="bodyworkml/bodywork-core:latest",
        image_pull_policy="Always",
        resources=container_resources,
        command=["bodywork", "stage"],
        args=["project_repo_url", "project_repo_branch", "myservice"],
    )
    pod_spec = kubernetes.client.V1PodSpec(
        containers=[container], restart_policy="Never"
    )
    pod_template_spec = kubernetes.client.V1PodTemplateSpec(
        metadata=kubernetes.client.V1ObjectMeta(
            annotations={"last-updated": "2020-09-03T15:08:41.836365"},
        ),
        spec=pod_spec,
    )
    deployment_spec = kubernetes.client.V1DeploymentSpec(
        replicas=2,
        template=pod_template_spec,
        selector={"matchLabels": {"stage": "myservice"}},
    )
    deployment_metadata = kubernetes.client.V1ObjectMeta(
        namespace="bodywork-dev",
        name="myservice",
        annotations={"port": "5000"},
        labels={
            "app": "bodywork",
            "stage": "myservice",
            "deployment-name": "myproject",
            "git-commit-hash": "abc123",
        },
    )
    deployment = kubernetes.client.V1Deployment(
        metadata=deployment_metadata, spec=deployment_spec
    )
    return deployment


def test_configure_service_stage_deployment():
    deployment = configure_service_stage_deployment(
        namespace="bodywork-dev",
        stage_name="serve",
        project_name="bodywork-test-project",
        project_repo_url="bodywork-ml/bodywork-test-project",
        git_commit_hash="xyz123",
        project_repo_branch="dev",
        image="bodyworkml/bodywork-core:latest",
        replicas=2,
        cpu_request=1,
        memory_request=100,
        seconds_to_be_ready_before_completing=5,
    )
    assert deployment.metadata.namespace == "bodywork-dev"
    assert deployment.metadata.name == "serve"
    assert deployment.spec.replicas == 2
    assert deployment.spec.template.spec.containers[0].args == [
        "bodywork-ml/bodywork-test-project",
        "dev",
        "serve",
    ]
    assert (
        deployment.spec.template.spec.containers[0].image
        == "bodyworkml/bodywork-core:latest"
    )
    assert deployment.spec.template.spec.containers[0].resources.requests["cpu"] == "1"
    assert (
        deployment.spec.template.spec.containers[0].resources.requests["memory"]
        == "100M"
    )
    assert deployment.spec.min_ready_seconds == 5


@patch("kubernetes.client.AppsV1Api")
def test_create_deployment_tries_to_create_deployment_with_k8s_api(
    mock_k8s_apps_api: MagicMock,
    service_stage_deployment_object: kubernetes.client.V1Deployment,
):
    create_deployment(service_stage_deployment_object)
    mock_k8s_apps_api().create_namespaced_deployment.assert_called_once_with(
        body=service_stage_deployment_object, namespace="bodywork-dev"
    )


@patch("kubernetes.client.AppsV1Api")
def test_is_existing_deployment_correctly_filters_deployments(
    mock_k8s_apps_api: MagicMock,
    service_stage_deployment_object: kubernetes.client.V1Deployment,
):
    mock_k8s_apps_api().list_namespaced_deployment.side_effect = [
        kubernetes.client.V1DeploymentList(
            items=[
                kubernetes.client.V1Deployment(
                    metadata=kubernetes.client.V1ObjectMeta(name="myservice")
                )
            ]
        ),
        kubernetes.client.V1DeploymentList(
            items=[
                kubernetes.client.V1Deployment(
                    metadata=kubernetes.client.V1ObjectMeta(name="some-other-stage")
                )
            ]
        ),
    ]

    service_stage_namespace = service_stage_deployment_object.metadata.namespace
    service_stage_name = service_stage_deployment_object.metadata.name
    assert is_existing_deployment(service_stage_namespace, service_stage_name) is True
    assert is_existing_deployment(service_stage_namespace, service_stage_name) is False


@patch("kubernetes.client.AppsV1Api")
def test_update_deployment_tries_to_update_deployment_with_k8s_api(
    mock_k8s_apps_api: MagicMock,
    service_stage_deployment_object: kubernetes.client.V1Deployment,
):
    update_deployment(service_stage_deployment_object)
    mock_k8s_apps_api().patch_namespaced_deployment.assert_called_once_with(
        body=service_stage_deployment_object,
        name="myservice",
        namespace="bodywork-dev",
    )


@patch("kubernetes.client.AppsV1Api")
def test_rollback_deployment_tries_to_patch_deployment_to_force_rollback(
    mock_k8s_apps_api: MagicMock,
    service_stage_deployment_object: kubernetes.client.V1Deployment,
):
    template_spec_revision_one = deepcopy(service_stage_deployment_object.spec.template)
    template_spec_revision_one.metadata.annotations["last-updated"] = datetime(
        2020, 11, 6, 7
    ).isoformat()

    template_spec_revision_two = deepcopy(service_stage_deployment_object.spec.template)
    template_spec_revision_two.metadata.annotations["last-updated"] = datetime(
        2020, 11, 6, 8
    ).isoformat()

    mock_k8s_apps_api().list_namespaced_replica_set.return_value = (
        kubernetes.client.V1ReplicaSetList(
            items=[
                kubernetes.client.V1ReplicaSet(
                    metadata=kubernetes.client.V1ObjectMeta(
                        name=f"{service_stage_deployment_object.metadata.name}-1234",
                        namespace=service_stage_deployment_object.metadata.namespace,
                        annotations={
                            "deployment.kubernetes.io/revision": "1",
                            "port": "5000",
                        },
                    ),
                    spec=kubernetes.client.V1ReplicaSetSpec(
                        selector=kubernetes.client.V1LabelSelector(
                            match_labels={"stage": "my-app"}
                        ),
                        template=template_spec_revision_one,
                    ),
                ),
                kubernetes.client.V1ReplicaSet(
                    metadata=kubernetes.client.V1ObjectMeta(
                        name=f"{service_stage_deployment_object.metadata.name}-5678",
                        namespace=service_stage_deployment_object.metadata.namespace,
                        annotations={
                            "deployment.kubernetes.io/revision": "2",
                            "port": "5000",
                        },
                    ),
                    spec=kubernetes.client.V1ReplicaSetSpec(
                        selector=kubernetes.client.V1LabelSelector(
                            match_labels={"stage": "my-app"}
                        ),
                        template=template_spec_revision_two,
                    ),
                ),
            ]
        )
    )

    rollback_deployment(service_stage_deployment_object)
    mock_k8s_apps_api().patch_namespaced_deployment.assert_called_once_with(
        name=service_stage_deployment_object.metadata.name,
        namespace=service_stage_deployment_object.metadata.namespace,
        body=[
            {
                "op": "replace",
                "path": "/spec/template",
                "value": template_spec_revision_one,
            },
            {
                "op": "replace",
                "path": "/metadata/annotations",
                "value": {"deployment.kubernetes.io/revision": "1", "port": "5000"},
            },
        ],
    )


@patch("kubernetes.client.AppsV1Api")
@patch("bodywork.k8s.deployments.delete_deployment")
def test_rollback_deployment_tries_to_delete_new_deployments(
    mock_delete_deployment: MagicMock,
    mock_k8s_apps_api: MagicMock,
    service_stage_deployment_object: kubernetes.client.V1Deployment,
):
    template_spec_revision_one = deepcopy(service_stage_deployment_object.spec.template)
    template_spec_revision_one.metadata.annotations["last-updated"] = datetime(
        2020, 11, 6, 7
    ).isoformat()

    mock_k8s_apps_api().list_namespaced_replica_set.return_value = (
        kubernetes.client.V1ReplicaSetList(
            items=[
                kubernetes.client.V1ReplicaSet(
                    metadata=kubernetes.client.V1ObjectMeta(
                        name=f"{service_stage_deployment_object.metadata.name}-1234",
                        namespace=service_stage_deployment_object.metadata.namespace,
                        annotations={
                            "deployment.kubernetes.io/revision": "1",
                            "port": "5000",
                        },
                    ),
                    spec=kubernetes.client.V1ReplicaSetSpec(
                        selector=kubernetes.client.V1LabelSelector(
                            match_labels={"stage": "my-app"}
                        ),
                        template=template_spec_revision_one,
                    ),
                ),
            ]
        )
    )

    rollback_deployment(service_stage_deployment_object)
    namespace = service_stage_deployment_object.metadata.namespace
    name = service_stage_deployment_object.metadata.name
    mock_delete_deployment.assert_called_once_with(namespace, name)


@patch("kubernetes.client.AppsV1Api")
def test_delete_deployment_tries_to_delete_deployment_with_k8s_api(
    mock_k8s_apps_api: MagicMock,
    service_stage_deployment_object: kubernetes.client.V1Deployment,
):
    delete_deployment(
        service_stage_deployment_object.metadata.namespace,
        service_stage_deployment_object.metadata.name,
    )
    mock_k8s_apps_api().delete_namespaced_deployment.assert_called_once_with(
        body=kubernetes.client.V1DeleteOptions(propagation_policy="Background"),
        name="myservice",
        namespace="bodywork-dev",
    )


@patch("kubernetes.client.AppsV1Api")
def test_delete_all_namespace_deployments_tries_to_delete_deployments_with_k8s_api(
    mock_k8s_apps_api: MagicMock,
    service_stage_deployment_object: kubernetes.client.V1Deployment,
):
    mock_k8s_apps_api().list_namespaced_deployment.return_value = (
        kubernetes.client.V1JobList(  # noqa
            items=[service_stage_deployment_object, service_stage_deployment_object]
        )
    )
    delete_all_namespace_deployments("bodywork-dev")
    mock_k8s_apps_api().delete_namespaced_deployment.assert_has_calls(
        [
            call(
                body=kubernetes.client.V1DeleteOptions(propagation_policy="Background"),
                name="myservice",
                namespace="bodywork-dev",
            ),
            call(
                body=kubernetes.client.V1DeleteOptions(propagation_policy="Background"),
                name="myservice",
                namespace="bodywork-dev",
            ),
        ]
    )


@patch("kubernetes.client.AppsV1Api")
def test_get_deployment_status_correctly_determines_complete_status(
    mock_k8s_apps_api: MagicMock,
    service_stage_deployment_object: kubernetes.client.V1Deployment,
):
    mock_k8s_apps_api().list_namespaced_deployment.return_value = (
        kubernetes.client.V1DeploymentList(
            items=[
                kubernetes.client.V1Deployment(
                    metadata=kubernetes.client.V1ObjectMeta(name="myservice"),
                    status=kubernetes.client.V1DeploymentStatus(
                        available_replicas=1, unavailable_replicas=None
                    ),
                )
            ]
        )
    )
    assert (
        _get_deployment_status(service_stage_deployment_object)
        == DeploymentStatus.COMPLETE
    )


@patch("kubernetes.client.AppsV1Api")
def test_get_deployment_status_raises_exception_when_status_cannot_be_determined(
    mock_k8s_apps_api: MagicMock,
    service_stage_deployment_object: kubernetes.client.V1Deployment,
):
    mock_k8s_apps_api().list_namespaced_deployment.return_value = (
        kubernetes.client.V1DeploymentList(
            items=[
                kubernetes.client.V1Deployment(
                    metadata=kubernetes.client.V1ObjectMeta(name="myservice"),
                    status=kubernetes.client.V1DeploymentStatus(
                        available_replicas=0, unavailable_replicas=0
                    ),
                )
            ]
        )
    )
    with raises(RuntimeError, match="cannot determine status for deployment"):
        _get_deployment_status(service_stage_deployment_object)


@patch("kubernetes.client.AppsV1Api")
def test_get_deployment_status_raises_exception_when_deployment_cannot_be_found(
    mock_k8s_apps_api: MagicMock,
    service_stage_deployment_object: kubernetes.client.V1Deployment,
):
    mock_k8s_apps_api().list_namespaced_deployment.return_value = (
        kubernetes.client.V1DeploymentList(items=[])
    )
    with raises(RuntimeError):
        _get_deployment_status(service_stage_deployment_object)


@patch("bodywork.k8s.deployments._get_deployment_status")
def test_monitor_deployments_to_completion_raises_timeout_error_if_jobs_do_not_succeed(
    mock_deployment_status: MagicMock,
    service_stage_deployment_object: kubernetes.client.V1Deployment,
):
    mock_deployment_status.return_value = DeploymentStatus.PROGRESSING
    with raises(TimeoutError, match="have yet to reach status=complete"):
        monitor_deployments_to_completion(
            [service_stage_deployment_object], timeout_seconds=1
        )


@patch("bodywork.k8s.deployments._get_deployment_status")
def test_monitor_deployments_to_completion_identifies_successful_deployments(
    mock_deployment_status: MagicMock,
    service_stage_deployment_object: kubernetes.client.V1Deployment,
):
    mock_deployment_status.side_effect = [
        DeploymentStatus.PROGRESSING,
        DeploymentStatus.PROGRESSING,
        DeploymentStatus.COMPLETE,
        DeploymentStatus.COMPLETE,
    ]
    successful = monitor_deployments_to_completion(
        [service_stage_deployment_object, service_stage_deployment_object],
        timeout_seconds=1,
        polling_freq_seconds=0.5,
    )
    assert successful is True


def test_deployment_id_creates_valid_deployed_service_identifiers():
    assert deployment_id("x", "y") == "x/y"


def test_list_service_stage_deployments_returns_service_stage_info(
    service_stage_deployment_object: kubernetes.client.V1Deployment,
):
    deployment_name = service_stage_deployment_object.metadata.labels["deployment-name"]
    service_namespace = service_stage_deployment_object.metadata.namespace
    service_name = service_stage_deployment_object.metadata.name
    service_url = f"http://{service_name}.{service_namespace}.svc.cluster.local"
    service_port = service_stage_deployment_object.metadata.annotations["port"]

    service_stage_deployment_object.status = kubernetes.client.V1DeploymentStatus(
        available_replicas=1, unavailable_replicas=None
    )

    service_stage_service_object = kubernetes.client.V1Service(
        metadata=kubernetes.client.V1ObjectMeta(
            namespace=service_namespace, name=service_name
        )
    )

    service_stage_ingress_object = kubernetes.client.V1Ingress(
        metadata=kubernetes.client.V1ObjectMeta(
            namespace=service_namespace,
            name=service_name,
            annotations={
                "kubernetes.io/ingress.class": "nginx",
                "nginx.ingress.kubernetes.io/rewrite-target": "/$2",
                "bodywork": "true",
            },
        )
    )

    with patch("kubernetes.client.AppsV1Api") as mock_k8s_apps_api:
        with patch("kubernetes.client.CoreV1Api") as mock_k8s_core_api:
            with patch("kubernetes.client.NetworkingV1Api") as mock_k8s_ext_api:
                mock_k8s_apps_api().list_namespaced_deployment.return_value = (
                    kubernetes.client.V1DeploymentList(
                        items=[service_stage_deployment_object]
                    )
                )
                mock_k8s_core_api().list_namespaced_service.return_value = (
                    kubernetes.client.V1ServiceList(
                        items=[service_stage_service_object]
                    )
                )
                mock_k8s_ext_api().list_namespaced_ingress.return_value = (
                    kubernetes.client.V1IngressList(
                        items=[service_stage_ingress_object]
                    )
                )
                deployment_info = list_service_stage_deployments(service_namespace)
                mock_k8s_apps_api().list_namespaced_deployment.assert_called_with(
                    namespace=service_namespace, label_selector="app=bodywork"
                )
                deployment_id = f"{deployment_name}/{service_name}"
                assert deployment_id in deployment_info.keys()
                assert deployment_info[deployment_id]["service_url"] == service_url
                assert deployment_info[deployment_id]["service_port"] == service_port
                assert deployment_info[deployment_id]["service_exposed"] is True
                assert deployment_info[deployment_id]["available_replicas"] == 1
                assert deployment_info[deployment_id]["unavailable_replicas"] == 0
                assert (
                    deployment_info[deployment_id]["git_branch"]
                    == "project_repo_branch"
                )
                assert deployment_info[deployment_id]["git_url"] == "project_repo_url"
                assert deployment_info[deployment_id]["git_commit_hash"] == "abc123"
                assert deployment_info[deployment_id]["has_ingress"] is True


@patch("kubernetes.client.AppsV1Api")
def test_list_service_stage_deployments_returns_all_services_on_cluster(
    mock_k8s_apps_api: MagicMock,
    service_stage_deployment_object: kubernetes.client.V1Deployment,
):
    deployment_name = service_stage_deployment_object.metadata.labels["deployment-name"]
    service_namespace = service_stage_deployment_object.metadata.namespace
    service_name = service_stage_deployment_object.metadata.name

    service_stage_deployment_object.status = kubernetes.client.V1DeploymentStatus(
        available_replicas=1, unavailable_replicas=None
    )

    service_stage_deployment_object2 = copy.deepcopy(service_stage_deployment_object)
    service_stage_deployment_object2.metadata.name = "myservice"
    service_stage_deployment_object2.metadata.namespace = "abc"
    service_stage_deployment_object2.metadata.labels["deployment-name"] = "myproject2"

    service_stage_service_object = kubernetes.client.V1Service(
        metadata=kubernetes.client.V1ObjectMeta(
            namespace=service_namespace, name=service_name
        )
    )

    service_stage_service_object_2 = kubernetes.client.V1Service(
        metadata=kubernetes.client.V1ObjectMeta(namespace="abc", name="myservice")
    )

    service_stage_ingress_object = kubernetes.client.V1Ingress(
        metadata=kubernetes.client.V1ObjectMeta(
            namespace=service_namespace,
            name=service_name,
            annotations={
                "kubernetes.io/ingress.class": "nginx",
                "nginx.ingress.kubernetes.io/rewrite-target": "/$2",
                "bodywork": "true",
            },
        )
    )

    with patch("kubernetes.client.CoreV1Api") as mock_k8s_core_api:
        with patch("kubernetes.client.NetworkingV1Api") as mock_k8s_ext_api:
            mock_k8s_apps_api().list_deployment_for_all_namespaces.return_value = (
                kubernetes.client.V1DeploymentList(
                    items=[
                        service_stage_deployment_object,
                        service_stage_deployment_object2,
                    ]
                )
            )
            mock_k8s_core_api().list_namespaced_service.side_effect = [
                kubernetes.client.V1ServiceList(items=[service_stage_service_object]),
                kubernetes.client.V1ServiceList(items=[service_stage_service_object_2]),
            ]
            mock_k8s_ext_api().list_namespaced_ingress.return_value = (
                kubernetes.client.V1IngressList(items=[service_stage_ingress_object])
            )
            deployment_info = list_service_stage_deployments()
            mock_k8s_apps_api().list_deployment_for_all_namespaces.assert_called_once()
            assert "myproject/myservice" in deployment_info.keys()
            assert "myproject2/myservice" in deployment_info.keys()


def test_cluster_service_url(
    service_stage_deployment_object: kubernetes.client.V1Deployment,
):
    namespace = service_stage_deployment_object.metadata.namespace
    name = service_stage_deployment_object.metadata.namespace
    assert (
        cluster_service_url(namespace, name)
        == f"http://{name}.{namespace}.svc.cluster.local"
    )


@patch("kubernetes.client.CoreV1Api")
def test_expose_deployment_as_cluster_service_tries_to_expose_deployment_as_service(
    mock_k8s_core_api: MagicMock,
    service_stage_deployment_object: kubernetes.client.V1Deployment,
):
    service_object = kubernetes.client.V1Service(
        metadata=kubernetes.client.V1ObjectMeta(
            namespace="bodywork-dev",
            name="myservice",
            labels={"app": "bodywork", "stage": "myservice"},
        ),
        spec=kubernetes.client.V1ServiceSpec(
            type="ClusterIP",
            selector={"stage": "myservice"},
            ports=[kubernetes.client.V1ServicePort(port=5000, target_port=5000)],
        ),
    )

    expose_deployment_as_cluster_service(service_stage_deployment_object)
    mock_k8s_core_api().create_namespaced_service.assert_called_once_with(
        namespace=service_stage_deployment_object.metadata.namespace,
        body=service_object,
    )


@patch("kubernetes.client.CoreV1Api")
def test_is_exposed_as_cluster_service_identifies_existing_services(
    mock_k8s_core_api: MagicMock,
):
    mock_k8s_core_api().list_namespaced_service.side_effect = [
        kubernetes.client.V1ServiceList(
            items=[
                kubernetes.client.V1Service(
                    metadata=kubernetes.client.V1ObjectMeta(name="bodywork--serve")
                )
            ]
        ),
        kubernetes.client.V1ServiceList(
            items=[
                kubernetes.client.V1Service(
                    metadata=kubernetes.client.V1ObjectMeta(
                        name="some-other-project--serve"
                    )
                )
            ]
        ),
    ]
    assert is_exposed_as_cluster_service("bodywork-dev", "bodywork--serve") is True
    assert is_exposed_as_cluster_service("bodywork-dev", "bodywork--serve") is False


@patch("kubernetes.client.CoreV1Api")
def test_stop_exposing_cluster_service_tries_to_stop_exposing_deployment_as_service(
    mock_k8s_core_api: MagicMock,
):
    stop_exposing_cluster_service("bodywork-dev", "myservice")
    mock_k8s_core_api().delete_namespaced_service.assert_called_once_with(
        namespace="bodywork-dev",
        name="myservice",
        propagation_policy="Background",
    )


def test_ingress_route(service_stage_deployment_object: kubernetes.client.V1Deployment):
    namespace = service_stage_deployment_object.metadata.namespace
    name = service_stage_deployment_object.metadata.namespace
    assert ingress_route(namespace, name) == f"/{namespace}/{name}"


@patch("kubernetes.client.NetworkingV1Api")
def test_create_deployment_ingress_tries_to_create_ingress_resource(
    mock_k8s_networking_api: MagicMock,
    service_stage_deployment_object: kubernetes.client.V1Deployment,
):

    ingress_spec = kubernetes.client.V1IngressSpec(
        rules=[
            kubernetes.client.V1IngressRule(
                http=kubernetes.client.V1HTTPIngressRuleValue(
                    paths=[
<<<<<<< HEAD
                        kubernetes.client.V1HTTPIngressPath(
                            path="/bodywork-dev/bodywork-test-project--serve(/|$)(.*)",
                            path_type="Exact",
                            backend=kubernetes.client.V1IngressBackend(
                                service=kubernetes.client.V1IngressServiceBackend(
                                    name="bodywork-test-project--serve",
                                    port=kubernetes.client.V1ServiceBackendPort(
                                        number=5000
                                    ),
                                )
=======
                        kubernetes.client.ExtensionsV1beta1HTTPIngressPath(
                            path="/bodywork-dev/myservice(/|$)(.*)",
                            backend=kubernetes.client.ExtensionsV1beta1IngressBackend(
                                service_name="myservice",
                                service_port=5000,
>>>>>>> fee28323
                            ),
                        )
                    ]
                )
            )
        ]
    )

    ingress_object = kubernetes.client.V1Ingress(
        metadata=kubernetes.client.V1ObjectMeta(
            namespace="bodywork-dev",
            name="myservice",
            annotations={
                "kubernetes.io/ingress.class": "nginx",
                "nginx.ingress.kubernetes.io/rewrite-target": "/$2",
            },
            labels={"app": "bodywork", "stage": "myservice"},
        ),
        spec=ingress_spec,
    )

    create_deployment_ingress(service_stage_deployment_object)
    mock_k8s_networking_api().create_namespaced_ingress.assert_called_once_with(
        namespace="bodywork-dev", body=ingress_object
    )


@patch("kubernetes.client.NetworkingV1Api")
def test_delete_deployment_ingress_tries_to_deletes_ingress_resource(
    mock_k8s_networking_api: MagicMock,
):
<<<<<<< HEAD
    delete_deployment_ingress("bodywork-dev", "bodywork-test-project--serve")
    mock_k8s_networking_api().delete_namespaced_ingress.assert_called_once_with(
=======
    delete_deployment_ingress("bodywork-dev", "myservice")
    mock_k8s_extensions_api().delete_namespaced_ingress.assert_called_once_with(
>>>>>>> fee28323
        namespace="bodywork-dev",
        name="myservice",
        propagation_policy="Background",
    )


@patch("kubernetes.client.NetworkingV1Api")
def test_has_ingress_identifies_existing_ingress_resources(
    mock_k8s_networking_api: MagicMock,
):
    mock_k8s_networking_api().list_namespaced_ingress.side_effect = [
        kubernetes.client.V1IngressList(
            items=[
                kubernetes.client.V1Ingress(
                    metadata=kubernetes.client.V1ObjectMeta(
                        name="bodywork--serve",
                        annotations={"kubernetes.io/ingress.class": "nginx"},
                        labels={"app": "bodywork", "stage": "bodywork--serve"},
                    )
                )
            ]
        ),
        kubernetes.client.V1IngressList(
            items=[
                kubernetes.client.V1Ingress(
                    metadata=kubernetes.client.V1ObjectMeta(
                        name="bodywork--some-other-service",
                        annotations={"kubernetes.io/ingress.class": "nginx"},
                        labels={"app": "bodywork", "stage": "bodywork--serve"},
                    )
                )
            ]
        ),
    ]
    assert has_ingress("bodywork-dev", "bodywork--serve") is True
    assert has_ingress("bodywork-dev", "bodywork--serve") is False<|MERGE_RESOLUTION|>--- conflicted
+++ resolved
@@ -651,24 +651,11 @@
             kubernetes.client.V1IngressRule(
                 http=kubernetes.client.V1HTTPIngressRuleValue(
                     paths=[
-<<<<<<< HEAD
-                        kubernetes.client.V1HTTPIngressPath(
-                            path="/bodywork-dev/bodywork-test-project--serve(/|$)(.*)",
-                            path_type="Exact",
-                            backend=kubernetes.client.V1IngressBackend(
-                                service=kubernetes.client.V1IngressServiceBackend(
-                                    name="bodywork-test-project--serve",
-                                    port=kubernetes.client.V1ServiceBackendPort(
-                                        number=5000
-                                    ),
-                                )
-=======
                         kubernetes.client.ExtensionsV1beta1HTTPIngressPath(
                             path="/bodywork-dev/myservice(/|$)(.*)",
                             backend=kubernetes.client.ExtensionsV1beta1IngressBackend(
                                 service_name="myservice",
                                 service_port=5000,
->>>>>>> fee28323
                             ),
                         )
                     ]
@@ -700,13 +687,8 @@
 def test_delete_deployment_ingress_tries_to_deletes_ingress_resource(
     mock_k8s_networking_api: MagicMock,
 ):
-<<<<<<< HEAD
-    delete_deployment_ingress("bodywork-dev", "bodywork-test-project--serve")
-    mock_k8s_networking_api().delete_namespaced_ingress.assert_called_once_with(
-=======
     delete_deployment_ingress("bodywork-dev", "myservice")
     mock_k8s_extensions_api().delete_namespaced_ingress.assert_called_once_with(
->>>>>>> fee28323
         namespace="bodywork-dev",
         name="myservice",
         propagation_policy="Background",
