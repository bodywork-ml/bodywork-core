# bodywork - MLOps on Kubernetes.
# Copyright (C) 2020-2021  Bodywork Machine Learning Ltd.

# This program is free software: you can redistribute it and/or modify
# it under the terms of the GNU Affero General Public License as published
# by the Free Software Foundation, either version 3 of the License, or
# (at your option) any later version.

# This program is distributed in the hope that it will be useful,
# but WITHOUT ANY WARRANTY; without even the implied warranty of
# MERCHANTABILITY or FITNESS FOR A PARTICULAR PURPOSE.  See the
# GNU Affero General Public License for more details.

# You should have received a copy of the GNU Affero General Public License
# along with this program.  If not, see <https://www.gnu.org/licenses/>.

"""
Test high-level k8s interaction with a k8s cluster to run stages and a
demo repo at https://github.com/bodywork-ml/bodywork-test-project.
"""
import requests
from re import findall
from shutil import rmtree
from subprocess import CalledProcessError, run
from time import sleep

from pytest import raises, mark

from bodywork.constants import SSH_DIR_NAME, BODYWORK_DEPLOYMENT_JOBS_NAMESPACE
from bodywork.k8s import (
    cluster_role_binding_exists,
    delete_cluster_role_binding,
    delete_namespace,
    workflow_cluster_role_binding_name,
    load_kubernetes_config,
)


@mark.usefixtures("add_secrets")
def test_workflow_and_service_management_end_to_end_from_cli(
    docker_image: str, ingress_load_balancer_url: str
):
    try:
        process_one = run(
            [
                "bodywork",
                "deployment",
                "create",
                "--git-url=https://github.com/bodywork-ml/bodywork-test-project",
                "--git-branch=master",
                f"--bodywork-docker-image={docker_image}",
            ],
            encoding="utf-8",
            capture_output=True,
        )

        expected_output_1 = "deploying master branch from https://github.com/bodywork-ml/bodywork-test-project"  # noqa
        expected_output_2 = "Creating k8s namespace = bodywork-test-project"
        expected_output_3 = "Creating k8s service account = bodywork-stage"
        expected_output_4 = "Replicating k8s secrets from group = testsecrets"
        expected_output_5 = "Creating k8s job for stage = stage-1"
        expected_output_6 = "Creating k8s deployment and service for stage = stage-4"
        expected_output_7 = "Deployment successful"

        assert findall(expected_output_1, process_one.stdout)
        assert findall(expected_output_2, process_one.stdout)
        assert findall(expected_output_3, process_one.stdout)
        assert findall(expected_output_4, process_one.stdout)
        assert findall(expected_output_5, process_one.stdout)
        assert findall(expected_output_6, process_one.stdout)
        assert findall(expected_output_7, process_one.stdout)
        assert process_one.returncode == 0

        process_two = run(
            [
                "bodywork",
                "deployment",
                "create",
                "--git-url=https://github.com/bodywork-ml/bodywork-test-project",
                "--git-branch=master",
                f"--bodywork-docker-image={docker_image}",
            ],
            encoding="utf-8",
            capture_output=True,
        )
        assert process_two.returncode == 0

        process_three = run(
            ["bodywork", "deployment", "display", "--namespace=bodywork-test-project"],
            encoding="utf-8",
            capture_output=True,
        )

        assert "stage-3" in process_three.stdout
        assert "stage-4" in process_three.stdout
        assert process_three.returncode == 0

        stage_3_service_external_url = (
            f"http://{ingress_load_balancer_url}/bodywork-test-project/"
            f"/stage-3/v1/predict"
        )

        response_stage_3 = requests.get(url=stage_3_service_external_url)
        assert response_stage_3.ok
        assert response_stage_3.json()["y"] == "hello_world"

        stage_4_service_external_url = (
            f"http://{ingress_load_balancer_url}/bodywork-test-project/"
            f"/stage-4/v2/predict"
        )
        response_stage_4 = requests.get(url=stage_4_service_external_url)
        assert response_stage_4.status_code == 404

        process_four = run(
            [
                "bodywork",
                "deployment",
                "delete",
                "--name=bodywork-test-project",
            ],
            encoding="utf-8",
            capture_output=True,
        )
        assert "deployment=bodywork-test-project deleted." in process_four.stdout

        assert process_four.returncode == 0

        sleep(5)

        process_five = run(
            [
                "bodywork",
                "deployment",
                "display",
                "--name=bodywork-test-project",
            ],
            encoding="utf-8",
            capture_output=True,
        )
        assert "No deployments found" in process_five.stdout
        assert process_five.returncode == 0

    except Exception as e:  # noqa
        assert False
    finally:
        load_kubernetes_config()
        delete_namespace("bodywork-test-project")
        workflow_sa_crb = workflow_cluster_role_binding_name("bodywork-test-project")
        if cluster_role_binding_exists(workflow_sa_crb):
            delete_cluster_role_binding(workflow_sa_crb)


def test_services_from_previous_deployments_are_deleted():
    try:
        process_one = run(
            [
                "bodywork",
                "deployment",
                "create",
                "--git-url=https://github.com/bodywork-ml/test-single-service-project.git",
                "--git-branch=test-two-services",
            ],
            encoding="utf-8",
            capture_output=True,
        )
        assert process_one.returncode == 0
        assert "Deployment successful" in process_one.stdout

        sleep(5)

        process_two = run(
            [
                "bodywork",
                "deployment",
                "create",
                "--git-url=https://github.com/bodywork-ml/test-single-service-project.git",
                "--git-branch=master",
            ],
            encoding="utf-8",
            capture_output=True,
        )
        assert process_two.returncode == 0
        assert "Deployment successful" in process_two.stdout
        assert (
<<<<<<< HEAD
            "Removing service: bodywork-test-single-service-project--stage-2 from previous deployment with git-commit-hash"  # noqa
=======
            "Removing service: stage-2 from previous deployment with git-commit-hash"  # noqa
>>>>>>> f5e09edc
            in process_two.stdout
        )

        process_three = run(
            [
                "bodywork",
                "deployment",
                "display",
                "--name=bodywork-test-single-service-project",
            ],
            encoding="utf-8",
            capture_output=True,
        )
        assert process_three.returncode == 0
        assert "stage-1" in process_three.stdout
        assert "stage-2" not in process_three.stdout

    finally:
        load_kubernetes_config()
        delete_namespace("bodywork-test-single-service-project")


def test_workflow_will_cleanup_jobs_and_rollback_new_deployments_that_yield_errors(
    docker_image: str,
):
    try:
        process_one = run(
            [
                "bodywork",
                "deployment",
                "create",
                "--git-url=https://github.com/bodywork-ml/bodywork-rollback-deployment-test-project",  # noqa
                "--git-branch=master",
                f"--bodywork-docker-image={docker_image}",
            ],
            encoding="utf-8",
            capture_output=True,
        )
        expected_output_0 = "Deleted k8s job for stage = stage-1"  # noqa
        assert expected_output_0 in process_one.stdout
        assert process_one.returncode == 0

        process_two = run(
            [
                "bodywork",
                "deployment",
                "create",
                "--git-url=https://github.com/bodywork-ml/bodywork-rollback-deployment-test-project",  # noqa
                "--git-branch=master",
                f"--bodywork-docker-image={docker_image}",
            ],
            encoding="utf-8",
            capture_output=True,
        )
        expected_output_1 = "Deployments failed to roll-out successfully"
        expected_output_2 = "Rolled-back k8s deployment for stage = stage-2"
        assert expected_output_1 in process_two.stdout
        assert expected_output_2 in process_two.stdout
        assert process_two.returncode == 1

    except Exception:
        assert False
    finally:
        load_kubernetes_config()
        delete_namespace("bodywork-rollback-deployment-test-project")
        workflow_sa_crb = workflow_cluster_role_binding_name(
            "bodywork-rollback-deployment-test-project"
        )
        if cluster_role_binding_exists(workflow_sa_crb):
            delete_cluster_role_binding(workflow_sa_crb)


def test_deploy_will_run_failure_stage_on_workflow_failure(docker_image: str):
    try:
        process_one = run(
            [
                "bodywork",
                "deployment",
                "create",
                "--git-url=https://github.com/bodywork-ml/bodywork-failing-test-project",  # noqa
                "--git-branch=master",
                f"--bodywork-docker-image={docker_image}",
            ],
            encoding="utf-8",
            capture_output=True,
        )

        expected_output_0 = "Deployment failed --> "
        expected_output_1 = "Completed k8s job for stage = on-fail-stage"
        expected_output_2 = "I have successfully been executed"
        assert expected_output_0 in process_one.stdout
        assert expected_output_1 in process_one.stdout
        assert expected_output_2 in process_one.stdout
        assert process_one.returncode == 1
    except Exception:
        assert False
    finally:
        load_kubernetes_config()
        delete_namespace("bodywork-failing-test-project")


def test_deployment_will_not_run_if_bodywork_docker_image_cannot_be_located():
    try:
        bad_image = "bad:bodyworkml/bodywork-core:0.0.0"
        process_one = run(
            [
                "bodywork",
                "deployment",
                "create",
                "--git-url=https://github.com/bodywork-ml/bodywork-test-project",
                "--git-branch=master",
                f"--bodywork-docker-image={bad_image}",
            ],
            encoding="utf-8",
            capture_output=True,
        )
        assert f"Invalid Docker image specified: {bad_image}" in process_one.stdout
        assert process_one.returncode == 1

        process_two = run(
            [
                "bodywork",
                "deployment",
                "create",
                "--git-url=https://github.com/bodywork-ml/bodywork-test-project",
                "--git-branch=master",
                "--bodywork-docker-image=bodyworkml/bodywork-not-an-image:latest",
            ],
            encoding="utf-8",
            capture_output=True,
        )
        assert (
            "Cannot locate bodyworkml/bodywork-not-an-image:latest on DockerHub"
            in process_two.stdout
        )
        assert process_two.returncode == 1
    finally:
        load_kubernetes_config()
        delete_namespace("bodywork-test-project")


def test_deployment_with_ssh_github_connectivity(
    docker_image: str,
    set_github_ssh_private_key_env_var: None,
):
    try:
        process_one = run(
            [
                "bodywork",
                "deployment",
                "create",
                "--git-url=git@github.com:bodywork-ml/test-bodywork-batch-job-project.git",
                "--git-branch=master",
                f"--bodywork-docker-image={docker_image}",
            ],
            encoding="utf-8",
            capture_output=True,
        )
        expected_output_1 = "deploying master branch from git@github.com:bodywork-ml/test-bodywork-batch-job-project.git"  # noqa
        expected_output_2 = "Deployment successful"

        assert expected_output_1 in process_one.stdout
        assert expected_output_2 in process_one.stdout
        assert process_one.returncode == 0

    except Exception:
        assert False
    finally:
        load_kubernetes_config()
        delete_namespace("bodywork-test-batch-job-project")
        rmtree(SSH_DIR_NAME, ignore_errors=True)


def test_deployment_command_unsuccessful_raises_exception(test_namespace: str):
    with raises(CalledProcessError):
        run(
            [
                "bodywork",
                "deployment",
                "create",
                f"--namespace={test_namespace}",
                "--git-url=http://bad.repo",
                "--git-branch=master",
            ],
            check=True,
        )


def test_cli_cronjob_handler_crud():
    try:
        process_one = run(
            [
                "bodywork",
                "cronjob",
                "create",
                "--name=bodywork-test-project",
                "--schedule=0,30 * * * *",
                "--git-url=https://github.com/bodywork-ml/bodywork-test-project",
                "--retries=2",
                "--history-limit=1",
            ],
            encoding="utf-8",
            capture_output=True,
        )
        assert "Created cronjob=bodywork-test-project" in process_one.stdout
        assert process_one.returncode == 0

        process_two = run(
            [
                "bodywork",
                "cronjob",
                "update",
                "--name=bodywork-test-project",
                "--schedule=0,0 1 * * *",
                "--git-url=https://github.com/bodywork-ml/bodywork-test-project",
                "--git-branch=main",
            ],
            encoding="utf-8",
            capture_output=True,
        )
        assert "Updated cronjob=bodywork-test-project" in process_two.stdout
        assert process_two.returncode == 0

        process_three = run(
            ["bodywork", "cronjob", "display", "--name=bodywork-test-project"],
            encoding="utf-8",
            capture_output=True,
        )
        assert "bodywork-test-project" in process_three.stdout
        assert "0,0 1 * * *" in process_three.stdout
        assert (
            "https://github.com/bodywork-ml/bodywork-test-project"
            in process_three.stdout
        )  # noqa
        assert "main" in process_three.stdout
        assert process_three.returncode == 0

        process_four = run(
            [
                "bodywork",
                "cronjob",
                "delete",
                "--name=bodywork-test-project",
            ],
            encoding="utf-8",
            capture_output=True,
        )
        assert "Deleted cronjob=bodywork-test-project" in process_four.stdout
        assert process_four.returncode == 0

        process_five = run(
            ["bodywork", "cronjob", "display"],
            encoding="utf-8",
            capture_output=True,
        )
        assert "" in process_five.stdout
        assert process_five.returncode == 0
    finally:
        run(
            [
                "kubectl",
                "delete",
                "cronjobs",
                "bodywork-test-project",
                f"--namespace={BODYWORK_DEPLOYMENT_JOBS_NAMESPACE}",
            ]
        )


def test_deployment_of_remote_workflows(docker_image: str):
    job_name = "test-remote-workflows"
    try:
        process_one = run(
            [
                "bodywork",
                "deployment",
                "create",
                f"--name={job_name}",
                "--git-url=https://github.com/bodywork-ml/test-single-service-project.git",
                f"--bodywork-docker-image={docker_image}",
                "--async",
            ],
            encoding="utf-8",
            capture_output=True,
        )
        assert process_one.returncode == 0
        assert f"Created workflow-job={job_name}" in process_one.stdout

        sleep(20)

        process_two = run(
            [
                "bodywork",
                "deployment",
                "display",
                "--name=bodywork-test-single-service-project",
            ],
            encoding="utf-8",
            capture_output=True,
        )
        assert process_two.returncode == 0
        assert "bodywork-test-single-service-project" in process_two.stdout

        process_three = run(
            [
                "bodywork",
                "deployment",
                "logs",
                f"--name={job_name}",
            ],
            encoding="utf-8",
            capture_output=True,
        )
        assert process_three.returncode == 0
        assert type(process_three.stdout) is str and len(process_three.stdout) != 0
        assert "ERROR" not in process_three.stdout

    except Exception:
        assert False
    finally:
        load_kubernetes_config()
        run(
            [
                "kubectl",
                "delete",
                "job",
                f"{job_name}",
                f"--namespace={BODYWORK_DEPLOYMENT_JOBS_NAMESPACE}",
            ]
        )
        delete_namespace("bodywork-test-single-service-project")
        rmtree(SSH_DIR_NAME, ignore_errors=True)<|MERGE_RESOLUTION|>--- conflicted
+++ resolved
@@ -182,11 +182,7 @@
         assert process_two.returncode == 0
         assert "Deployment successful" in process_two.stdout
         assert (
-<<<<<<< HEAD
-            "Removing service: bodywork-test-single-service-project--stage-2 from previous deployment with git-commit-hash"  # noqa
-=======
-            "Removing service: stage-2 from previous deployment with git-commit-hash"  # noqa
->>>>>>> f5e09edc
+            "Removing service: stage-2 from previous deployment with git-commit-hash"
             in process_two.stdout
         )
 
