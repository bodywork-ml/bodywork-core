# bodywork - MLOps on Kubernetes.
# Copyright (C) 2020-2021  Bodywork Machine Learning Ltd.

# This program is free software: you can redistribute it and/or modify
# it under the terms of the GNU Affero General Public License as published
# by the Free Software Foundation, either version 3 of the License, or
# (at your option) any later version.

# This program is distributed in the hope that it will be useful,
# but WITHOUT ANY WARRANTY; without even the implied warranty of
# MERCHANTABILITY or FITNESS FOR A PARTICULAR PURPOSE.  See the
# GNU Affero General Public License for more details.

# You should have received a copy of the GNU Affero General Public License
# along with this program.  If not, see <https://www.gnu.org/licenses/>.

"""
Test high-level k8s interaction with a k8s cluster to run stages and a
demo repo at https://github.com/bodywork-ml/bodywork-test-project.
"""
import requests
from re import findall
from shutil import rmtree
from subprocess import CalledProcessError, run
from time import sleep
from pathlib import Path

from pytest import raises, mark

<<<<<<< HEAD
from bodywork.constants import SSH_DIR_NAME, BODYWORK_DEPLOYMENT_JOBS_NAMESPACE
from bodywork.k8s import delete_namespace, load_kubernetes_config
=======
from bodywork.constants import (
    SSH_DIR_NAME,
    BODYWORK_NAMESPACE,
    DEFAULT_SSH_FILE,
)
from bodywork.k8s import (
    cluster_role_binding_exists,
    delete_cluster_role_binding,
    delete_namespace,
    workflow_cluster_role_binding_name,
    load_kubernetes_config,
    namespace_exists,
)
>>>>>>> 4ee024b5


@mark.usefixtures("setup_cluster")
@mark.usefixtures("add_secrets")
def test_workflow_and_service_management_end_to_end_from_cli(
    docker_image: str, ingress_load_balancer_url: str
):
    try:
        process_one = run(
            [
                "bodywork",
                "deployment",
                "create",
                "--git-url=https://github.com/bodywork-ml/bodywork-test-project",
                "--git-branch=master",
                f"--bodywork-docker-image={docker_image}",
            ],
            encoding="utf-8",
            capture_output=True,
        )

        expected_output_1 = "deploying master branch from https://github.com/bodywork-ml/bodywork-test-project"  # noqa
        expected_output_2 = "Creating k8s namespace = bodywork-test-project"
        expected_output_3 = "Creating k8s service account = bodywork-stage"
        expected_output_4 = "Replicating k8s secrets from group = testsecrets"
        expected_output_5 = "Creating k8s job for stage = stage-1"
        expected_output_6 = "Creating k8s deployment and service for stage = stage-4"
        expected_output_7 = "Deployment successful"

        assert findall(expected_output_1, process_one.stdout)
        assert findall(expected_output_2, process_one.stdout)
        assert findall(expected_output_3, process_one.stdout)
        assert findall(expected_output_4, process_one.stdout)
        assert findall(expected_output_5, process_one.stdout)
        assert findall(expected_output_6, process_one.stdout)
        assert findall(expected_output_7, process_one.stdout)
        assert process_one.returncode == 0

        process_two = run(
            [
                "bodywork",
                "deployment",
                "create",
                "--git-url=https://github.com/bodywork-ml/bodywork-test-project",
                "--git-branch=master",
                f"--bodywork-docker-image={docker_image}",
            ],
            encoding="utf-8",
            capture_output=True,
        )
        assert process_two.returncode == 0

        process_three = run(
            ["bodywork", "deployment", "display", "--namespace=bodywork-test-project"],
            encoding="utf-8",
            capture_output=True,
        )

        assert "stage-3" in process_three.stdout
        assert "stage-4" in process_three.stdout
        assert process_three.returncode == 0

        stage_3_service_external_url = (
            f"http://{ingress_load_balancer_url}/bodywork-test-project/"
            f"/stage-3/v1/predict"
        )
        response_stage_3 = requests.get(url=stage_3_service_external_url)
        assert response_stage_3.ok
        assert response_stage_3.json()["y"] == "hello_world"

        stage_4_service_external_url = (
            f"http://{ingress_load_balancer_url}/bodywork-test-project/"
            f"/stage-4/v2/predict"
        )
        response_stage_4 = requests.get(url=stage_4_service_external_url)
        assert response_stage_4.status_code == 404

        process_four = run(
            [
                "bodywork",
                "deployment",
                "delete",
                "--name=bodywork-test-project",
            ],
            encoding="utf-8",
            capture_output=True,
        )
        assert "deployment=bodywork-test-project deleted." in process_four.stdout

        assert process_four.returncode == 0

        sleep(5)

        process_five = run(
            [
                "bodywork",
                "deployment",
                "display",
                "--name=bodywork-test-project",
            ],
            encoding="utf-8",
            capture_output=True,
        )
        assert "No deployments found" in process_five.stdout
        assert process_five.returncode == 0

    except Exception as e:
        assert False
    finally:
        load_kubernetes_config()
        delete_namespace("bodywork-test-project")


@mark.usefixtures("setup_cluster")
def test_services_from_previous_deployments_are_deleted():
    try:
        process_one = run(
            [
                "bodywork",
                "deployment",
                "create",
                "--git-url=https://github.com/bodywork-ml/test-single-service-project.git",  # noqa
                "--git-branch=test-two-services",
            ],
            encoding="utf-8",
            capture_output=True,
        )
        assert process_one.returncode == 0
        assert "Deployment successful" in process_one.stdout

        sleep(5)

        process_two = run(
            [
                "bodywork",
                "deployment",
                "create",
                "--git-url=https://github.com/bodywork-ml/test-single-service-project.git",  # noqa
                "--git-branch=master",
            ],
            encoding="utf-8",
            capture_output=True,
        )
        assert process_two.returncode == 0
        assert "Deployment successful" in process_two.stdout
        assert (
            "Removing service: stage-2 from previous deployment with git-commit-hash"
            in process_two.stdout
        )

        process_three = run(
            [
                "bodywork",
                "deployment",
                "display",
                "--name=bodywork-test-single-service-project",
            ],
            encoding="utf-8",
            capture_output=True,
        )
        assert process_three.returncode == 0
        assert "stage-1" in process_three.stdout
        assert "stage-2" not in process_three.stdout

    finally:
        load_kubernetes_config()
        delete_namespace("bodywork-test-single-service-project")


@mark.usefixtures("setup_cluster")
def test_workflow_will_cleanup_jobs_and_rollback_new_deployments_that_yield_errors(
    docker_image: str,
):
    try:
        process_one = run(
            [
                "bodywork",
                "deployment",
                "create",
                "--git-url=https://github.com/bodywork-ml/bodywork-rollback-deployment-test-project",  # noqa
                "--git-branch=master",
                f"--bodywork-docker-image={docker_image}",
            ],
            encoding="utf-8",
            capture_output=True,
        )
        expected_output_0 = "Deleted k8s job for stage = stage-1"  # noqa
        assert expected_output_0 in process_one.stdout
        assert process_one.returncode == 0

        process_two = run(
            [
                "bodywork",
                "deployment",
                "create",
                "--git-url=https://github.com/bodywork-ml/bodywork-rollback-deployment-test-project",  # noqa
                "--git-branch=master",
                f"--bodywork-docker-image={docker_image}",
            ],
            encoding="utf-8",
            capture_output=True,
        )
        expected_output_1 = "Deployments failed to roll-out successfully"
        expected_output_2 = "Rolled-back k8s deployment for stage = stage-2"
        assert expected_output_1 in process_two.stdout
        assert expected_output_2 in process_two.stdout
        assert process_two.returncode == 1

    except Exception:
        assert False
    finally:
        load_kubernetes_config()
        delete_namespace("bodywork-rollback-deployment-test-project")


@mark.usefixtures("setup_cluster")
def test_deploy_will_run_failure_stage_on_workflow_failure(docker_image: str):
    try:
        process_one = run(
            [
                "bodywork",
                "deployment",
                "create",
                "--git-url=https://github.com/bodywork-ml/bodywork-failing-test-project",  # noqa
                "--git-branch=master",
                f"--bodywork-docker-image={docker_image}",
            ],
            encoding="utf-8",
            capture_output=True,
        )

        expected_output_0 = "Deployment failed --> "
        expected_output_1 = "Completed k8s job for stage = on-fail-stage"
        expected_output_2 = "I have successfully been executed"
        assert expected_output_0 in process_one.stdout
        assert expected_output_1 in process_one.stdout
        assert expected_output_2 in process_one.stdout
        assert process_one.returncode == 1
    except Exception:
        assert False
    finally:
        load_kubernetes_config()
        delete_namespace("bodywork-failing-test-project")


@mark.usefixtures("setup_cluster")
def test_deployment_will_not_run_if_bodywork_docker_image_cannot_be_located():
    try:
        bad_image = "bad:bodyworkml/bodywork-core:0.0.0"
        process_one = run(
            [
                "bodywork",
                "deployment",
                "create",
                "--git-url=https://github.com/bodywork-ml/bodywork-test-project",
                "--git-branch=master",
                f"--bodywork-docker-image={bad_image}",
            ],
            encoding="utf-8",
            capture_output=True,
        )
        assert f"Invalid Docker image specified: {bad_image}" in process_one.stdout
        assert process_one.returncode == 1

        process_two = run(
            [
                "bodywork",
                "deployment",
                "create",
                "--git-url=https://github.com/bodywork-ml/bodywork-test-project",
                "--git-branch=master",
                "--bodywork-docker-image=bodyworkml/bodywork-not-an-image:latest",
            ],
            encoding="utf-8",
            capture_output=True,
        )
        assert (
            "Cannot locate bodyworkml/bodywork-not-an-image:latest on DockerHub"
            in process_two.stdout
        )
        assert process_two.returncode == 1
    finally:
        load_kubernetes_config()
        delete_namespace("bodywork-test-project")


<<<<<<< HEAD
@mark.usefixtures("setup_cluster")
def test_deployment_with_ssh_github_connectivity(
    docker_image: str,
    set_github_ssh_private_key_env_var: None,
):
    try:
        process_one = run(
            [
                "bodywork",
                "deployment",
                "create",
                "--git-url=git@github.com:bodywork-ml/test-bodywork-batch-job-project.git",  # noqa
                "--git-branch=master",
                f"--bodywork-docker-image={docker_image}",
            ],
            encoding="utf-8",
            capture_output=True,
        )
        expected_output_1 = "deploying master branch from git@github.com:bodywork-ml/test-bodywork-batch-job-project.git"  # noqa
        expected_output_2 = "Deployment successful"

        assert expected_output_1 in process_one.stdout
        assert expected_output_2 in process_one.stdout
        assert process_one.returncode == 0

    except Exception:
        assert False
    finally:
        load_kubernetes_config()
        delete_namespace("bodywork-test-batch-job-project")
        rmtree(SSH_DIR_NAME, ignore_errors=True)


@mark.usefixtures("setup_cluster")
=======
>>>>>>> 4ee024b5
def test_deployment_command_unsuccessful_raises_exception(test_namespace: str):
    with raises(CalledProcessError):
        run(
            [
                "bodywork",
                "deployment",
                "create",
                f"--namespace={test_namespace}",
                "--git-url=http://bad.repo",
                "--git-branch=master",
            ],
            check=True,
        )


@mark.usefixtures("setup_cluster")
def test_cli_cronjob_handler_crud():
    try:
        process_one = run(
            [
                "bodywork",
                "cronjob",
                "create",
                "--name=bodywork-test-project",
                "--schedule=0,30 * * * *",
                "--git-url=https://github.com/bodywork-ml/bodywork-test-project",
                "--retries=2",
                "--history-limit=1",
            ],
            encoding="utf-8",
            capture_output=True,
        )
        assert "Created cronjob=bodywork-test-project" in process_one.stdout
        assert process_one.returncode == 0

        process_two = run(
            [
                "bodywork",
                "cronjob",
                "update",
                "--name=bodywork-test-project",
                "--schedule=0,0 1 * * *",
                "--git-url=https://github.com/bodywork-ml/bodywork-test-project",
                "--git-branch=main",
            ],
            encoding="utf-8",
            capture_output=True,
        )
        assert "Updated cronjob=bodywork-test-project" in process_two.stdout
        assert process_two.returncode == 0

        process_three = run(
            ["bodywork", "cronjob", "display", "--name=bodywork-test-project"],
            encoding="utf-8",
            capture_output=True,
        )
        assert "bodywork-test-project" in process_three.stdout
        assert "0,0 1 * * *" in process_three.stdout
        assert (
            "https://github.com/bodywork-ml/bodywork-test-project"
            in process_three.stdout
        )  # noqa
        assert "main" in process_three.stdout
        assert process_three.returncode == 0

        process_four = run(
            [
                "bodywork",
                "cronjob",
                "delete",
                "--name=bodywork-test-project",
            ],
            encoding="utf-8",
            capture_output=True,
        )
        assert "Deleted cronjob=bodywork-test-project" in process_four.stdout
        assert process_four.returncode == 0

        process_five = run(
            ["bodywork", "cronjob", "display"],
            encoding="utf-8",
            capture_output=True,
        )
        assert "" in process_five.stdout
        assert process_five.returncode == 0
    finally:
        run(
            [
                "kubectl",
                "delete",
                "cronjobs",
                "bodywork-test-project",
                f"--namespace={BODYWORK_NAMESPACE}",
            ]
        )


<<<<<<< HEAD
@mark.usefixtures("setup_cluster")
=======
def test_deployment_with_ssh_github_connectivity_from_file(
    docker_image: str,
    github_ssh_private_key_file: str,
):
    try:
        process_one = run(
            [
                "bodywork",
                "deployment",
                "create",
                "--git-url=git@github.com:bodywork-ml/test-bodywork-batch-job-project.git",
                "--git-branch=master",
                f"--bodywork-docker-image={docker_image}",
                f"--ssh={github_ssh_private_key_file}",
            ],
            encoding="utf-8",
            capture_output=True,
        )
        expected_output_1 = "deploying master branch from git@github.com:bodywork-ml/test-bodywork-batch-job-project.git"  # noqa
        expected_output_2 = "Deployment successful"

        assert expected_output_1 in process_one.stdout
        assert expected_output_2 in process_one.stdout
        assert process_one.returncode == 0

    except Exception:
        assert False
    finally:
        load_kubernetes_config()
        if namespace_exists("bodywork-test-batch-job-project"):
            delete_namespace("bodywork-test-batch-job-project")
        rmtree(SSH_DIR_NAME, ignore_errors=True)


>>>>>>> 4ee024b5
def test_deployment_of_remote_workflows(docker_image: str):
    job_name = "test-remote-workflows"
    try:
        process_one = run(
            [
                "bodywork",
                "deployment",
                "create",
                f"--name={job_name}",
                "--git-url=https://github.com/bodywork-ml/test-single-service-project.git",  # noqa
                f"--bodywork-docker-image={docker_image}",
                "--async",
            ],
            encoding="utf-8",
            capture_output=True,
        )
        assert process_one.returncode == 0
        assert f"Created workflow-job={job_name}" in process_one.stdout

        sleep(20)

        process_two = run(
            [
                "bodywork",
                "deployment",
                "display",
                "--name=bodywork-test-single-service-project",
            ],
            encoding="utf-8",
            capture_output=True,
        )
        assert process_two.returncode == 0
        assert "bodywork-test-single-service-project" in process_two.stdout

        process_three = run(
            [
                "bodywork",
                "deployment",
                "logs",
                f"--name={job_name}",
            ],
            encoding="utf-8",
            capture_output=True,
        )
        assert process_three.returncode == 0
        assert type(process_three.stdout) is str and len(process_three.stdout) != 0
        assert "ERROR" not in process_three.stdout

    except Exception:
        assert False
    finally:
        load_kubernetes_config()
        run(
            [
                "kubectl",
                "delete",
                "job",
                f"{job_name}",
                f"--namespace={BODYWORK_NAMESPACE}",
            ]
        )
        delete_namespace("bodywork-test-single-service-project")
        rmtree(SSH_DIR_NAME, ignore_errors=True)


def test_remote_deployment_with_ssh_github_connectivity(
    docker_image: str,
    set_github_ssh_private_key_env_var: None,
):
    job_name = "test-remote-ssh-workflow"
    try:
        process_one = run(
            [
                "bodywork",
                "deployment",
                "create",
                f"--name={job_name}",
                "--git-url=git@github.com:bodywork-ml/test-bodywork-batch-job-project.git",
                "--git-branch=master",
                f"--bodywork-docker-image={docker_image}",
                f"--ssh={Path.home() / f'.ssh/{DEFAULT_SSH_FILE}'}",
                "--async",
                "--group=bodywork-tests",
            ],
            encoding="utf-8",
            capture_output=True,
        )
        assert process_one.returncode == 0
        assert f"Created workflow-job={job_name}" in process_one.stdout

        sleep(5)

        process_two = run(
            [
                "bodywork",
                "deployment",
                "logs",
                f"--name={job_name}",
            ],
            encoding="utf-8",
            capture_output=True,
        )
        assert process_two.returncode == 0
        assert type(process_two.stdout) is str and len(process_two.stdout) != 0
        assert "ERROR" or "error" not in process_two.stdout

    except Exception:
        assert False
    finally:
        load_kubernetes_config()
        run(
            [
                "kubectl",
                "delete",
                "job",
                f"{job_name}",
                f"--namespace={BODYWORK_NAMESPACE}",
            ]
        )
        if namespace_exists("bodywork-test-batch-job-project"):
            delete_namespace("bodywork-test-batch-job-project")
        rmtree(SSH_DIR_NAME, ignore_errors=True)<|MERGE_RESOLUTION|>--- conflicted
+++ resolved
@@ -27,10 +27,6 @@
 
 from pytest import raises, mark
 
-<<<<<<< HEAD
-from bodywork.constants import SSH_DIR_NAME, BODYWORK_DEPLOYMENT_JOBS_NAMESPACE
-from bodywork.k8s import delete_namespace, load_kubernetes_config
-=======
 from bodywork.constants import (
     SSH_DIR_NAME,
     BODYWORK_NAMESPACE,
@@ -44,7 +40,6 @@
     load_kubernetes_config,
     namespace_exists,
 )
->>>>>>> 4ee024b5
 
 
 @mark.usefixtures("setup_cluster")
@@ -331,43 +326,6 @@
         delete_namespace("bodywork-test-project")
 
 
-<<<<<<< HEAD
-@mark.usefixtures("setup_cluster")
-def test_deployment_with_ssh_github_connectivity(
-    docker_image: str,
-    set_github_ssh_private_key_env_var: None,
-):
-    try:
-        process_one = run(
-            [
-                "bodywork",
-                "deployment",
-                "create",
-                "--git-url=git@github.com:bodywork-ml/test-bodywork-batch-job-project.git",  # noqa
-                "--git-branch=master",
-                f"--bodywork-docker-image={docker_image}",
-            ],
-            encoding="utf-8",
-            capture_output=True,
-        )
-        expected_output_1 = "deploying master branch from git@github.com:bodywork-ml/test-bodywork-batch-job-project.git"  # noqa
-        expected_output_2 = "Deployment successful"
-
-        assert expected_output_1 in process_one.stdout
-        assert expected_output_2 in process_one.stdout
-        assert process_one.returncode == 0
-
-    except Exception:
-        assert False
-    finally:
-        load_kubernetes_config()
-        delete_namespace("bodywork-test-batch-job-project")
-        rmtree(SSH_DIR_NAME, ignore_errors=True)
-
-
-@mark.usefixtures("setup_cluster")
-=======
->>>>>>> 4ee024b5
 def test_deployment_command_unsuccessful_raises_exception(test_namespace: str):
     with raises(CalledProcessError):
         run(
@@ -465,9 +423,6 @@
         )
 
 
-<<<<<<< HEAD
-@mark.usefixtures("setup_cluster")
-=======
 def test_deployment_with_ssh_github_connectivity_from_file(
     docker_image: str,
     github_ssh_private_key_file: str,
@@ -502,7 +457,6 @@
         rmtree(SSH_DIR_NAME, ignore_errors=True)
 
 
->>>>>>> 4ee024b5
 def test_deployment_of_remote_workflows(docker_image: str):
     job_name = "test-remote-workflows"
     try:
