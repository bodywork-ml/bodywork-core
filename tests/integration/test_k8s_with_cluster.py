# bodywork - MLOps on Kubernetes.
# Copyright (C) 2020-2021  Bodywork Machine Learning Ltd.

# This program is free software: you can redistribute it and/or modify
# it under the terms of the GNU Affero General Public License as published
# by the Free Software Foundation, either version 3 of the License, or
# (at your option) any later version.

# This program is distributed in the hope that it will be useful,
# but WITHOUT ANY WARRANTY; without even the implied warranty of
# MERCHANTABILITY or FITNESS FOR A PARTICULAR PURPOSE.  See the
# GNU Affero General Public License for more details.

# You should have received a copy of the GNU Affero General Public License
# along with this program.  If not, see <https://www.gnu.org/licenses/>.

"""
Test high-level k8s interaction with a k8s cluster to run stages and a
demo repo at https://github.com/bodywork-ml/bodywork-test-project.
"""
import requests
from re import findall
from shutil import rmtree
from subprocess import CalledProcessError, run
from time import sleep

from pytest import raises, mark

from bodywork.constants import SSH_DIR_NAME, BODYWORK_DEPLOYMENT_JOBS_NAMESPACE
from bodywork.k8s import (
    cluster_role_binding_exists,
    delete_cluster_role_binding,
    delete_namespace,
    workflow_cluster_role_binding_name,
    load_kubernetes_config,
)


@mark.usefixtures("add_secrets")
def test_workflow_and_service_management_end_to_end_from_cli(
    docker_image: str, ingress_url: str
):
    try:
        process_one = run(
            [
                "bodywork",
                "deployment",
                "create",
                "--git-url=https://github.com/bodywork-ml/bodywork-test-project",
                "--git-branch=master",
                f"--bodywork-docker-image={docker_image}",
            ],
            encoding="utf-8",
            capture_output=True,
        )

        expected_output_1 = "deploying master branch from https://github.com/bodywork-ml/bodywork-test-project"  # noqa
        expected_output_2 = "Creating k8s namespace = bodywork-test-project"
        expected_output_3 = "Creating k8s service account = bodywork-stage"
        expected_output_4 = "Replicating k8s secrets from group = testsecrets"
        expected_output_5 = "Creating k8s job for stage = stage-1"
        expected_output_6 = "Creating k8s deployment and service for stage = stage-4"
        expected_output_7 = "Deployment successful"

        assert findall(expected_output_1, process_one.stdout)
        assert findall(expected_output_2, process_one.stdout)
        assert findall(expected_output_3, process_one.stdout)
        assert findall(expected_output_4, process_one.stdout)
        assert findall(expected_output_5, process_one.stdout)
        assert findall(expected_output_6, process_one.stdout)
        assert findall(expected_output_7, process_one.stdout)
        assert process_one.returncode == 0

        process_two = run(
            [
                "bodywork",
                "deployment",
                "create",
                "--git-url=https://github.com/bodywork-ml/bodywork-test-project",
                "--git-branch=master",
                f"--bodywork-docker-image={docker_image}",
            ],
            encoding="utf-8",
            capture_output=True,
        )
        assert process_two.returncode == 0

        process_three = run(
            ["bodywork", "deployment", "display", "--namespace=bodywork-test-project"],
            encoding="utf-8",
            capture_output=True,
        )

        assert "stage-3" in process_three.stdout
        assert "stage-4" in process_three.stdout
        assert process_three.returncode == 0

        stage_3_service_external_url = (
<<<<<<< HEAD
            f"http://{ingress_url}/bodywork-test-project/"
            f"/bodywork-test-project--stage-3/v1/predict"
=======
            f"http://{ingress_load_balancer_url}/bodywork-test-project/"
            f"/stage-3/v1/predict"
>>>>>>> fee28323
        )
        response_stage_3 = requests.get(url=stage_3_service_external_url)
        assert response_stage_3.ok
        assert response_stage_3.json()["y"] == "hello_world"

        stage_4_service_external_url = (
<<<<<<< HEAD
            f"http://{ingress_url}/bodywork-test-project/"
            f"/bodywork-test-project--stage-4/v2/predict"
=======
            f"http://{ingress_load_balancer_url}/bodywork-test-project/"
            f"/stage-4/v2/predict"
>>>>>>> fee28323
        )
        response_stage_4 = requests.get(url=stage_4_service_external_url)
        assert response_stage_4.status_code == 404

        process_four = run(
            [
                "bodywork",
                "deployment",
                "delete",
                "--name=bodywork-test-project",
            ],
            encoding="utf-8",
            capture_output=True,
        )
        assert "deployment=bodywork-test-project deleted." in process_four.stdout

        assert process_four.returncode == 0

        sleep(5)

        process_five = run(
            [
                "bodywork",
                "deployment",
                "display",
                "--name=bodywork-test-project",
            ],
            encoding="utf-8",
            capture_output=True,
        )
        assert "No deployments found" in process_five.stdout
        assert process_five.returncode == 0

    except Exception as e:  # noqa
        assert False
    finally:
        load_kubernetes_config()
        delete_namespace("bodywork-test-project")
        workflow_sa_crb = workflow_cluster_role_binding_name("bodywork-test-project")
        if cluster_role_binding_exists(workflow_sa_crb):
            delete_cluster_role_binding(workflow_sa_crb)


def test_services_from_previous_deployments_are_deleted():
    try:
        process_one = run(
            [
                "bodywork",
                "deployment",
                "create",
                "--git-url=https://github.com/bodywork-ml/test-single-service-project.git",
                "--git-branch=test-two-services",
            ],
            encoding="utf-8",
            capture_output=True,
        )
        assert process_one.returncode == 0
        assert "Deployment successful" in process_one.stdout

        sleep(5)

        process_two = run(
            [
                "bodywork",
                "deployment",
                "create",
                "--git-url=https://github.com/bodywork-ml/test-single-service-project.git",
                "--git-branch=master",
            ],
            encoding="utf-8",
            capture_output=True,
        )
        assert process_two.returncode == 0
        assert "Deployment successful" in process_two.stdout
        assert (
<<<<<<< HEAD
            "Removing service: bodywork-test-single-service-project--stage-2 from previous deployment with git-commit-hash"  # noqa
=======
            "Removing service: stage-2 from previous deployment with git-commit-hash"
>>>>>>> fee28323
            in process_two.stdout
        )

        process_three = run(
            [
                "bodywork",
                "deployment",
                "display",
                "--name=bodywork-test-single-service-project",
            ],
            encoding="utf-8",
            capture_output=True,
        )
        assert process_three.returncode == 0
        assert "stage-1" in process_three.stdout
        assert "stage-2" not in process_three.stdout

    finally:
        load_kubernetes_config()
        delete_namespace("bodywork-test-single-service-project")


def test_workflow_will_cleanup_jobs_and_rollback_new_deployments_that_yield_errors(
    docker_image: str,
):
    try:
        process_one = run(
            [
                "bodywork",
                "deployment",
                "create",
                "--git-url=https://github.com/bodywork-ml/bodywork-rollback-deployment-test-project",  # noqa
                "--git-branch=master",
                f"--bodywork-docker-image={docker_image}",
            ],
            encoding="utf-8",
            capture_output=True,
        )
        expected_output_0 = "Deleted k8s job for stage = stage-1"  # noqa
        assert expected_output_0 in process_one.stdout
        assert process_one.returncode == 0

        process_two = run(
            [
                "bodywork",
                "deployment",
                "create",
                "--git-url=https://github.com/bodywork-ml/bodywork-rollback-deployment-test-project",  # noqa
                "--git-branch=master",
                f"--bodywork-docker-image={docker_image}",
            ],
            encoding="utf-8",
            capture_output=True,
        )
        expected_output_1 = "Deployments failed to roll-out successfully"
        expected_output_2 = "Rolled-back k8s deployment for stage = stage-2"
        assert expected_output_1 in process_two.stdout
        assert expected_output_2 in process_two.stdout
        assert process_two.returncode == 1

    except Exception:
        assert False
    finally:
        load_kubernetes_config()
        delete_namespace("bodywork-rollback-deployment-test-project")
        workflow_sa_crb = workflow_cluster_role_binding_name(
            "bodywork-rollback-deployment-test-project"
        )
        if cluster_role_binding_exists(workflow_sa_crb):
            delete_cluster_role_binding(workflow_sa_crb)


def test_deploy_will_run_failure_stage_on_workflow_failure(docker_image: str):
    try:
        process_one = run(
            [
                "bodywork",
                "deployment",
                "create",
                "--git-url=https://github.com/bodywork-ml/bodywork-failing-test-project",  # noqa
                "--git-branch=master",
                f"--bodywork-docker-image={docker_image}",
            ],
            encoding="utf-8",
            capture_output=True,
        )

        expected_output_0 = "Deployment failed --> "
        expected_output_1 = "Completed k8s job for stage = on-fail-stage"
        expected_output_2 = "I have successfully been executed"
        assert expected_output_0 in process_one.stdout
        assert expected_output_1 in process_one.stdout
        assert expected_output_2 in process_one.stdout
        assert process_one.returncode == 1
    except Exception:
        assert False
    finally:
        load_kubernetes_config()
        delete_namespace("bodywork-failing-test-project")


def test_deployment_will_not_run_if_bodywork_docker_image_cannot_be_located():
    try:
        bad_image = "bad:bodyworkml/bodywork-core:0.0.0"
        process_one = run(
            [
                "bodywork",
                "deployment",
                "create",
                "--git-url=https://github.com/bodywork-ml/bodywork-test-project",
                "--git-branch=master",
                f"--bodywork-docker-image={bad_image}",
            ],
            encoding="utf-8",
            capture_output=True,
        )
        assert f"Invalid Docker image specified: {bad_image}" in process_one.stdout
        assert process_one.returncode == 1

        process_two = run(
            [
                "bodywork",
                "deployment",
                "create",
                "--git-url=https://github.com/bodywork-ml/bodywork-test-project",
                "--git-branch=master",
                "--bodywork-docker-image=bodyworkml/bodywork-not-an-image:latest",
            ],
            encoding="utf-8",
            capture_output=True,
        )
        assert (
            "Cannot locate bodyworkml/bodywork-not-an-image:latest on DockerHub"
            in process_two.stdout
        )
        assert process_two.returncode == 1
    finally:
        load_kubernetes_config()
        delete_namespace("bodywork-test-project")


def test_deployment_with_ssh_github_connectivity(
    docker_image: str,
    set_github_ssh_private_key_env_var: None,
):
    try:
        process_one = run(
            [
                "bodywork",
                "deployment",
                "create",
                "--git-url=git@github.com:bodywork-ml/test-bodywork-batch-job-project.git",
                "--git-branch=master",
                f"--bodywork-docker-image={docker_image}",
            ],
            encoding="utf-8",
            capture_output=True,
        )
        expected_output_1 = "deploying master branch from git@github.com:bodywork-ml/test-bodywork-batch-job-project.git"  # noqa
        expected_output_2 = "Deployment successful"

        assert expected_output_1 in process_one.stdout
        assert expected_output_2 in process_one.stdout
        assert process_one.returncode == 0

    except Exception:
        assert False
    finally:
        load_kubernetes_config()
        delete_namespace("bodywork-test-batch-job-project")
        rmtree(SSH_DIR_NAME, ignore_errors=True)


def test_deployment_command_unsuccessful_raises_exception(test_namespace: str):
    with raises(CalledProcessError):
        run(
            [
                "bodywork",
                "deployment",
                "create",
                f"--namespace={test_namespace}",
                "--git-url=http://bad.repo",
                "--git-branch=master",
            ],
            check=True,
        )


def test_cli_cronjob_handler_crud():
    try:
        process_one = run(
            [
                "bodywork",
                "cronjob",
                "create",
                "--name=bodywork-test-project",
                "--schedule=0,30 * * * *",
                "--git-url=https://github.com/bodywork-ml/bodywork-test-project",
                "--retries=2",
                "--history-limit=1",
            ],
            encoding="utf-8",
            capture_output=True,
        )
        assert "Created cronjob=bodywork-test-project" in process_one.stdout
        assert process_one.returncode == 0

        process_two = run(
            [
                "bodywork",
                "cronjob",
                "update",
                "--name=bodywork-test-project",
                "--schedule=0,0 1 * * *",
                "--git-url=https://github.com/bodywork-ml/bodywork-test-project",
                "--git-branch=main",
            ],
            encoding="utf-8",
            capture_output=True,
        )
        assert "Updated cronjob=bodywork-test-project" in process_two.stdout
        assert process_two.returncode == 0

        process_three = run(
            ["bodywork", "cronjob", "display", "--name=bodywork-test-project"],
            encoding="utf-8",
            capture_output=True,
        )
        assert "bodywork-test-project" in process_three.stdout
        assert "0,0 1 * * *" in process_three.stdout
        assert (
            "https://github.com/bodywork-ml/bodywork-test-project"
            in process_three.stdout
        )  # noqa
        assert "main" in process_three.stdout
        assert process_three.returncode == 0

        process_four = run(
            [
                "bodywork",
                "cronjob",
                "delete",
                "--name=bodywork-test-project",
            ],
            encoding="utf-8",
            capture_output=True,
        )
        assert "Deleted cronjob=bodywork-test-project" in process_four.stdout
        assert process_four.returncode == 0

        process_five = run(
            ["bodywork", "cronjob", "display"],
            encoding="utf-8",
            capture_output=True,
        )
        assert "" in process_five.stdout
        assert process_five.returncode == 0
    finally:
        run(
            [
                "kubectl",
                "delete",
                "cronjobs",
                "bodywork-test-project",
                f"--namespace={BODYWORK_DEPLOYMENT_JOBS_NAMESPACE}",
            ]
        )


def test_deployment_of_remote_workflows(docker_image: str):
    job_name = "test-remote-workflows"
    try:
        process_one = run(
            [
                "bodywork",
                "deployment",
                "create",
                f"--name={job_name}",
                "--git-url=https://github.com/bodywork-ml/test-single-service-project.git",
                f"--bodywork-docker-image={docker_image}",
                "--async",
            ],
            encoding="utf-8",
            capture_output=True,
        )
        assert process_one.returncode == 0
        assert f"Created workflow-job={job_name}" in process_one.stdout

        sleep(20)

        process_two = run(
            [
                "bodywork",
                "deployment",
                "display",
                "--name=bodywork-test-single-service-project",
            ],
            encoding="utf-8",
            capture_output=True,
        )
        assert process_two.returncode == 0
        assert "bodywork-test-single-service-project" in process_two.stdout

        process_three = run(
            [
                "bodywork",
                "deployment",
                "logs",
                f"--name={job_name}",
            ],
            encoding="utf-8",
            capture_output=True,
        )
        assert process_three.returncode == 0
        assert type(process_three.stdout) is str and len(process_three.stdout) != 0
        assert "ERROR" not in process_three.stdout

    except Exception:
        assert False
    finally:
        load_kubernetes_config()
        run(
            [
                "kubectl",
                "delete",
                "job",
                f"{job_name}",
                f"--namespace={BODYWORK_DEPLOYMENT_JOBS_NAMESPACE}",
            ]
        )
        delete_namespace("bodywork-test-single-service-project")
        rmtree(SSH_DIR_NAME, ignore_errors=True)<|MERGE_RESOLUTION|>--- conflicted
+++ resolved
@@ -96,26 +96,16 @@
         assert process_three.returncode == 0
 
         stage_3_service_external_url = (
-<<<<<<< HEAD
-            f"http://{ingress_url}/bodywork-test-project/"
-            f"/bodywork-test-project--stage-3/v1/predict"
-=======
             f"http://{ingress_load_balancer_url}/bodywork-test-project/"
             f"/stage-3/v1/predict"
->>>>>>> fee28323
         )
         response_stage_3 = requests.get(url=stage_3_service_external_url)
         assert response_stage_3.ok
         assert response_stage_3.json()["y"] == "hello_world"
 
         stage_4_service_external_url = (
-<<<<<<< HEAD
-            f"http://{ingress_url}/bodywork-test-project/"
-            f"/bodywork-test-project--stage-4/v2/predict"
-=======
             f"http://{ingress_load_balancer_url}/bodywork-test-project/"
             f"/stage-4/v2/predict"
->>>>>>> fee28323
         )
         response_stage_4 = requests.get(url=stage_4_service_external_url)
         assert response_stage_4.status_code == 404
@@ -191,11 +181,7 @@
         assert process_two.returncode == 0
         assert "Deployment successful" in process_two.stdout
         assert (
-<<<<<<< HEAD
-            "Removing service: bodywork-test-single-service-project--stage-2 from previous deployment with git-commit-hash"  # noqa
-=======
             "Removing service: stage-2 from previous deployment with git-commit-hash"
->>>>>>> fee28323
             in process_two.stdout
         )
 
