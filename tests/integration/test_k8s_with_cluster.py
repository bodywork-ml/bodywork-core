# bodywork - MLOps on Kubernetes.
# Copyright (C) 2020-2021  Bodywork Machine Learning Ltd.

# This program is free software: you can redistribute it and/or modify
# it under the terms of the GNU Affero General Public License as published
# by the Free Software Foundation, either version 3 of the License, or
# (at your option) any later version.

# This program is distributed in the hope that it will be useful,
# but WITHOUT ANY WARRANTY; without even the implied warranty of
# MERCHANTABILITY or FITNESS FOR A PARTICULAR PURPOSE.  See the
# GNU Affero General Public License for more details.

# You should have received a copy of the GNU Affero General Public License
# along with this program.  If not, see <https://www.gnu.org/licenses/>.

"""
Test high-level k8s interaction with a k8s cluster to run stages and a
demo repo at https://github.com/bodywork-ml/bodywork-test-project.
"""
import requests
from re import findall
from shutil import rmtree
from subprocess import CalledProcessError, run
from time import sleep
from pathlib import Path

from pytest import raises, mark

from bodywork.constants import (
    SSH_DIR_NAME,
    BODYWORK_NAMESPACE,
    DEFAULT_SSH_FILE,
)
from bodywork.k8s import (
    cluster_role_binding_exists,
    delete_cluster_role_binding,
    delete_namespace,
    workflow_cluster_role_binding_name,
    load_kubernetes_config,
    namespace_exists,
)


@mark.usefixtures("add_secrets")
def test_workflow_and_service_management_end_to_end_from_cli(
    docker_image: str, ingress_load_balancer_url: str
):
    try:
        process_one = run(
            [
                "bodywork",
                "deployment",
                "create",
                "--git-url=https://github.com/bodywork-ml/bodywork-test-project",
                "--git-branch=master",
                f"--bodywork-docker-image={docker_image}",
            ],
            encoding="utf-8",
            capture_output=True,
        )

        expected_output_1 = "deploying master branch from https://github.com/bodywork-ml/bodywork-test-project"  # noqa
        expected_output_2 = "Creating k8s namespace = bodywork-test-project"
        expected_output_3 = "Creating k8s service account = bodywork-stage"
        expected_output_4 = "Replicating k8s secrets from group = testsecrets"
        expected_output_5 = "Creating k8s job for stage = stage-1"
        expected_output_6 = "Creating k8s deployment and service for stage = stage-4"
        expected_output_7 = "Deployment successful"

        assert findall(expected_output_1, process_one.stdout)
        assert findall(expected_output_2, process_one.stdout)
        assert findall(expected_output_3, process_one.stdout)
        assert findall(expected_output_4, process_one.stdout)
        assert findall(expected_output_5, process_one.stdout)
        assert findall(expected_output_6, process_one.stdout)
        assert findall(expected_output_7, process_one.stdout)
        assert process_one.returncode == 0

        process_two = run(
            [
                "bodywork",
                "deployment",
                "create",
                "--git-url=https://github.com/bodywork-ml/bodywork-test-project",
                "--git-branch=master",
                f"--bodywork-docker-image={docker_image}",
            ],
            encoding="utf-8",
            capture_output=True,
        )
        assert process_two.returncode == 0

        process_three = run(
            ["bodywork", "deployment", "display", "--namespace=bodywork-test-project"],
            encoding="utf-8",
            capture_output=True,
        )

        assert "stage-3" in process_three.stdout
        assert "stage-4" in process_three.stdout
        assert process_three.returncode == 0

        stage_3_service_external_url = (
            f"http://{ingress_load_balancer_url}/bodywork-test-project/"
            f"/stage-3/v1/predict"
        )
        response_stage_3 = requests.get(url=stage_3_service_external_url)
        assert response_stage_3.ok
        assert response_stage_3.json()["y"] == "hello_world"

        stage_4_service_external_url = (
            f"http://{ingress_load_balancer_url}/bodywork-test-project/"
            f"/stage-4/v2/predict"
        )
        response_stage_4 = requests.get(url=stage_4_service_external_url)
        assert response_stage_4.status_code == 404

        process_four = run(
            [
                "bodywork",
                "deployment",
                "delete",
                "--name=bodywork-test-project",
            ],
            encoding="utf-8",
            capture_output=True,
        )
        assert "deployment=bodywork-test-project deleted." in process_four.stdout

        assert process_four.returncode == 0

        sleep(5)

        process_five = run(
            [
                "bodywork",
                "deployment",
                "display",
                "--name=bodywork-test-project",
            ],
            encoding="utf-8",
            capture_output=True,
        )
        assert "No deployments found" in process_five.stdout
        assert process_five.returncode == 0

    except Exception as e:  # noqa
        assert False
    finally:
        load_kubernetes_config()
        delete_namespace("bodywork-test-project")
        workflow_sa_crb = workflow_cluster_role_binding_name("bodywork-test-project")
        if cluster_role_binding_exists(workflow_sa_crb):
            delete_cluster_role_binding(workflow_sa_crb)


def test_services_from_previous_deployments_are_deleted():
    try:
        process_one = run(
            [
                "bodywork",
                "deployment",
                "create",
                "--git-url=https://github.com/bodywork-ml/test-single-service-project.git",  # noqa
                "--git-branch=test-two-services",
            ],
            encoding="utf-8",
            capture_output=True,
        )
        assert process_one.returncode == 0
        assert "Deployment successful" in process_one.stdout

        sleep(5)

        process_two = run(
            [
                "bodywork",
                "deployment",
                "create",
<<<<<<< HEAD
                "--git-url=https://github.com/bodywork-ml/test-single-service-project.git",
=======
                "--git-url=https://github.com/bodywork-ml/test-single-service-project.git",  # noqa
>>>>>>> 06d37504
                "--git-branch=master",
            ],
            encoding="utf-8",
            capture_output=True,
        )
        assert process_two.returncode == 0
        assert "Deployment successful" in process_two.stdout
        assert (
<<<<<<< HEAD
            "Removing service: bodywork-test-single-service-project--stage-2 from previous deployment with git-commit-hash"  # noqa
=======
            "Removing service: stage-2 from previous deployment with git-commit-hash"
>>>>>>> 06d37504
            in process_two.stdout
        )

        process_three = run(
            [
                "bodywork",
                "deployment",
                "display",
                "--name=bodywork-test-single-service-project",
            ],
            encoding="utf-8",
            capture_output=True,
        )
        assert process_three.returncode == 0
        assert "stage-1" in process_three.stdout
        assert "stage-2" not in process_three.stdout

    finally:
        load_kubernetes_config()
        delete_namespace("bodywork-test-single-service-project")


def test_workflow_will_cleanup_jobs_and_rollback_new_deployments_that_yield_errors(
    docker_image: str,
):
    try:
        process_one = run(
            [
                "bodywork",
                "deployment",
                "create",
                "--git-url=https://github.com/bodywork-ml/bodywork-rollback-deployment-test-project",  # noqa
                "--git-branch=master",
                f"--bodywork-docker-image={docker_image}",
            ],
            encoding="utf-8",
            capture_output=True,
        )
        expected_output_0 = "Deleted k8s job for stage = stage-1"  # noqa
        assert expected_output_0 in process_one.stdout
        assert process_one.returncode == 0

        process_two = run(
            [
                "bodywork",
                "deployment",
                "create",
                "--git-url=https://github.com/bodywork-ml/bodywork-rollback-deployment-test-project",  # noqa
                "--git-branch=master",
                f"--bodywork-docker-image={docker_image}",
            ],
            encoding="utf-8",
            capture_output=True,
        )
        expected_output_1 = "Deployments failed to roll-out successfully"
        expected_output_2 = "Rolled-back k8s deployment for stage = stage-2"
        assert expected_output_1 in process_two.stdout
        assert expected_output_2 in process_two.stdout
        assert process_two.returncode == 1

    except Exception:
        assert False
    finally:
        load_kubernetes_config()
        delete_namespace("bodywork-rollback-deployment-test-project")
        workflow_sa_crb = workflow_cluster_role_binding_name(
            "bodywork-rollback-deployment-test-project"
        )
        if cluster_role_binding_exists(workflow_sa_crb):
            delete_cluster_role_binding(workflow_sa_crb)


def test_deploy_will_run_failure_stage_on_workflow_failure(docker_image: str):
    try:
        process_one = run(
            [
                "bodywork",
                "deployment",
                "create",
                "--git-url=https://github.com/bodywork-ml/bodywork-failing-test-project",  # noqa
                "--git-branch=master",
                f"--bodywork-docker-image={docker_image}",
            ],
            encoding="utf-8",
            capture_output=True,
        )

        expected_output_0 = "Deployment failed --> "
        expected_output_1 = "Completed k8s job for stage = on-fail-stage"
        expected_output_2 = "I have successfully been executed"
        assert expected_output_0 in process_one.stdout
        assert expected_output_1 in process_one.stdout
        assert expected_output_2 in process_one.stdout
        assert process_one.returncode == 1
    except Exception:
        assert False
    finally:
        load_kubernetes_config()
        delete_namespace("bodywork-failing-test-project")


def test_deployment_will_not_run_if_bodywork_docker_image_cannot_be_located():
    try:
        bad_image = "bad:bodyworkml/bodywork-core:0.0.0"
        process_one = run(
            [
                "bodywork",
                "deployment",
                "create",
                "--git-url=https://github.com/bodywork-ml/bodywork-test-project",
                "--git-branch=master",
                f"--bodywork-docker-image={bad_image}",
            ],
            encoding="utf-8",
            capture_output=True,
        )
        assert f"Invalid Docker image specified: {bad_image}" in process_one.stdout
        assert process_one.returncode == 1

        process_two = run(
            [
                "bodywork",
                "deployment",
                "create",
                "--git-url=https://github.com/bodywork-ml/bodywork-test-project",
                "--git-branch=master",
                "--bodywork-docker-image=bodyworkml/bodywork-not-an-image:latest",
            ],
            encoding="utf-8",
            capture_output=True,
        )
        assert (
            "Cannot locate bodyworkml/bodywork-not-an-image:latest on DockerHub"
            in process_two.stdout
        )
        assert process_two.returncode == 1
    finally:
        load_kubernetes_config()
        delete_namespace("bodywork-test-project")


def test_deployment_with_ssh_github_connectivity(
    docker_image: str,
    set_github_ssh_private_key_env_var: None,
):
    try:
        process_one = run(
            [
                "bodywork",
                "deployment",
                "create",
                "--git-url=git@github.com:bodywork-ml/test-bodywork-batch-job-project.git",  # noqa
                "--git-branch=master",
                f"--bodywork-docker-image={docker_image}",
                f"--ssh={Path.home() / f'.ssh/{DEFAULT_SSH_FILE}'}",
            ],
            encoding="utf-8",
            capture_output=True,
        )
        expected_output_1 = "deploying master branch from git@github.com:bodywork-ml/test-bodywork-batch-job-project.git"  # noqa
        expected_output_2 = "Deployment successful"

        assert expected_output_1 in process_one.stdout
        assert expected_output_2 in process_one.stdout
        assert process_one.returncode == 0

    except Exception:
        assert False
    finally:
        load_kubernetes_config()
        if namespace_exists("bodywork-test-batch-job-project"):
            delete_namespace("bodywork-test-batch-job-project")
        rmtree(SSH_DIR_NAME, ignore_errors=True)


def test_deployment_command_unsuccessful_raises_exception(test_namespace: str):
    with raises(CalledProcessError):
        run(
            [
                "bodywork",
                "deployment",
                "create",
                f"--namespace={test_namespace}",
                "--git-url=http://bad.repo",
                "--git-branch=master",
            ],
            check=True,
        )


def test_cli_cronjob_handler_crud():
    try:
        process_one = run(
            [
                "bodywork",
                "cronjob",
                "create",
                "--name=bodywork-test-project",
                "--schedule=0,30 * * * *",
                "--git-url=https://github.com/bodywork-ml/bodywork-test-project",
                "--retries=2",
                "--history-limit=1",
            ],
            encoding="utf-8",
            capture_output=True,
        )
        assert "Created cronjob=bodywork-test-project" in process_one.stdout
        assert process_one.returncode == 0

        process_two = run(
            [
                "bodywork",
                "cronjob",
                "update",
                "--name=bodywork-test-project",
                "--schedule=0,0 1 * * *",
                "--git-url=https://github.com/bodywork-ml/bodywork-test-project",
                "--git-branch=main",
            ],
            encoding="utf-8",
            capture_output=True,
        )
        assert "Updated cronjob=bodywork-test-project" in process_two.stdout
        assert process_two.returncode == 0

        process_three = run(
            ["bodywork", "cronjob", "display", "--name=bodywork-test-project"],
            encoding="utf-8",
            capture_output=True,
        )
        assert "bodywork-test-project" in process_three.stdout
        assert "0,0 1 * * *" in process_three.stdout
        assert (
            "https://github.com/bodywork-ml/bodywork-test-project"
            in process_three.stdout
        )  # noqa
        assert "main" in process_three.stdout
        assert process_three.returncode == 0

        process_four = run(
            [
                "bodywork",
                "cronjob",
                "delete",
                "--name=bodywork-test-project",
            ],
            encoding="utf-8",
            capture_output=True,
        )
        assert "Deleted cronjob=bodywork-test-project" in process_four.stdout
        assert process_four.returncode == 0

        process_five = run(
            ["bodywork", "cronjob", "display"],
            encoding="utf-8",
            capture_output=True,
        )
        assert "" in process_five.stdout
        assert process_five.returncode == 0
    finally:
        run(
            [
                "kubectl",
                "delete",
                "cronjobs",
                "bodywork-test-project",
                f"--namespace={BODYWORK_NAMESPACE}",
            ]
        )


def test_deployment_with_ssh_github_connectivity_from_file(
    docker_image: str,
    github_ssh_private_key_file: str,
):
    try:
        process_one = run(
            [
                "bodywork",
                "deployment",
                "create",
                "--git-url=git@github.com:bodywork-ml/test-bodywork-batch-job-project.git",
                "--git-branch=master",
                f"--bodywork-docker-image={docker_image}",
                f"--ssh={github_ssh_private_key_file}",
            ],
            encoding="utf-8",
            capture_output=True,
        )
        expected_output_1 = "deploying master branch from git@github.com:bodywork-ml/test-bodywork-batch-job-project.git"  # noqa
        expected_output_2 = "Deployment successful"

        assert expected_output_1 in process_one.stdout
        assert expected_output_2 in process_one.stdout
        assert process_one.returncode == 0

    except Exception:
        assert False
    finally:
        load_kubernetes_config()
        if namespace_exists("bodywork-test-batch-job-project"):
            delete_namespace("bodywork-test-batch-job-project")
        rmtree(SSH_DIR_NAME, ignore_errors=True)


def test_deployment_of_remote_workflows(docker_image: str):
    job_name = "test-remote-workflows"
    try:
        process_one = run(
            [
                "bodywork",
                "deployment",
                "create",
                f"--name={job_name}",
                "--git-url=https://github.com/bodywork-ml/test-single-service-project.git",  # noqa
                f"--bodywork-docker-image={docker_image}",
                "--async",
            ],
            encoding="utf-8",
            capture_output=True,
        )
        assert process_one.returncode == 0
        assert f"Created workflow-job={job_name}" in process_one.stdout

        sleep(20)

        process_two = run(
            [
                "bodywork",
                "deployment",
                "display",
                "--name=bodywork-test-single-service-project",
            ],
            encoding="utf-8",
            capture_output=True,
        )
        assert process_two.returncode == 0
        assert "bodywork-test-single-service-project" in process_two.stdout

        process_three = run(
            [
                "bodywork",
                "deployment",
                "logs",
                f"--name={job_name}",
            ],
            encoding="utf-8",
            capture_output=True,
        )
        assert process_three.returncode == 0
        assert type(process_three.stdout) is str and len(process_three.stdout) != 0
        assert "ERROR" not in process_three.stdout

    except Exception:
        assert False
    finally:
        load_kubernetes_config()
        run(
            [
                "kubectl",
                "delete",
                "job",
                f"{job_name}",
                f"--namespace={BODYWORK_NAMESPACE}",
            ]
        )
        delete_namespace("bodywork-test-single-service-project")
        rmtree(SSH_DIR_NAME, ignore_errors=True)


def test_remote_deployment_with_ssh_github_connectivity(
    docker_image: str,
    set_github_ssh_private_key_env_var: None,
):
    job_name = "test-remote-ssh-workflow"
    try:
        process_one = run(
            [
                "bodywork",
                "deployment",
                "create",
                f"--name={job_name}",
                "--git-url=git@github.com:bodywork-ml/test-bodywork-batch-job-project.git",
                "--git-branch=master",
                f"--bodywork-docker-image={docker_image}",
                f"--ssh={Path.home() / f'.ssh/{DEFAULT_SSH_FILE}'}",
                "--async",
                "--group=bodywork-tests",
            ],
            encoding="utf-8",
            capture_output=True,
        )
        assert process_one.returncode == 0
        assert f"Created workflow-job={job_name}" in process_one.stdout

        sleep(5)

        process_two = run(
            [
                "bodywork",
                "deployment",
                "logs",
                f"--name={job_name}",
            ],
            encoding="utf-8",
            capture_output=True,
        )
        assert process_two.returncode == 0
        assert type(process_two.stdout) is str and len(process_two.stdout) != 0
        assert "ERROR" or "error" not in process_two.stdout

    except Exception:
        assert False
    finally:
        load_kubernetes_config()
        run(
            [
                "kubectl",
                "delete",
                "job",
                f"{job_name}",
                f"--namespace={BODYWORK_NAMESPACE}",
            ]
        )
        if namespace_exists("bodywork-test-batch-job-project"):
            delete_namespace("bodywork-test-batch-job-project")
        rmtree(SSH_DIR_NAME, ignore_errors=True)<|MERGE_RESOLUTION|>--- conflicted
+++ resolved
@@ -145,7 +145,7 @@
         assert "No deployments found" in process_five.stdout
         assert process_five.returncode == 0
 
-    except Exception as e:  # noqa
+    except Exception as e:
         assert False
     finally:
         load_kubernetes_config()
@@ -178,11 +178,7 @@
                 "bodywork",
                 "deployment",
                 "create",
-<<<<<<< HEAD
-                "--git-url=https://github.com/bodywork-ml/test-single-service-project.git",
-=======
                 "--git-url=https://github.com/bodywork-ml/test-single-service-project.git",  # noqa
->>>>>>> 06d37504
                 "--git-branch=master",
             ],
             encoding="utf-8",
@@ -191,11 +187,7 @@
         assert process_two.returncode == 0
         assert "Deployment successful" in process_two.stdout
         assert (
-<<<<<<< HEAD
-            "Removing service: bodywork-test-single-service-project--stage-2 from previous deployment with git-commit-hash"  # noqa
-=======
             "Removing service: stage-2 from previous deployment with git-commit-hash"
->>>>>>> 06d37504
             in process_two.stdout
         )
 
