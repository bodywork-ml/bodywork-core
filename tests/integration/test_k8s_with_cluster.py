--- conflicted
+++ resolved
@@ -87,11 +87,7 @@
         assert process_two.returncode == 0
 
         process_three = run(
-<<<<<<< HEAD
             ["bodywork", "deployment", "display", "--namespace=bodywork-test-project"],
-=======
-            ["bodywork", "service", "display"],
->>>>>>> fd678980
             encoding="utf-8",
             capture_output=True,
         )
@@ -125,7 +121,6 @@
             encoding="utf-8",
             capture_output=True,
         )
-<<<<<<< HEAD
         assert "deployment=bodywork-test-project deleted." in process_four.stdout
 
         assert process_four.returncode == 0
@@ -144,36 +139,8 @@
         )
         assert "No deployments found" in process_five.stdout
         assert process_five.returncode == 0
-=======
-        assert "Deleted service=bodywork-test-project--stage-3" in process_four.stdout
-        assert "Stopped exposing service" in process_four.stdout
-        assert "Deleted ingress to service at" in process_four.stdout
-        assert process_four.returncode == 0
-
-        process_five = run(
-            [
-                "bodywork",
-                "service",
-                "delete",
-                "--namespace=bodywork-test-project",
-                "--name=bodywork-test-project--stage-4",
-            ],
-            encoding="utf-8",
-            capture_output=True,
-        )
-        assert process_five.returncode == 0
-
-        process_six = run(
-            ["bodywork", "service", "display"],
-            encoding="utf-8",
-            capture_output=True,
-        )
-        assert "bodywork-test-project--stage-3" not in process_six.stdout
-        assert "bodywork-test-project--stage-4" not in process_six.stdout
-        assert process_six.returncode == 0
->>>>>>> fd678980
-
-    except Exception:
+
+    except Exception as e:
         assert False
     finally:
         load_kubernetes_config()
@@ -270,11 +237,7 @@
         capture_output=True,
     )
     assert (
-<<<<<<< HEAD
-        f"Invalid DOCKER_IMAGE specified: {bad_image}"
-=======
-        f"Invalid Docker image specified in {PROJECT_CONFIG_FILENAME}"
->>>>>>> fd678980
+        f"Invalid Docker image specified: {bad_image}"
         in process_one.stdout
     )
     assert process_one.returncode == 1
@@ -313,21 +276,11 @@
             encoding="utf-8",
             capture_output=True,
         )
-<<<<<<< HEAD
         expected_output_1 = (
-            "attempting to run workflow for "
-            "project=git@github.com:bodywork-ml/test_bodywork-batch-job-project.git on "
-            "branch=master"
-        )
-        expected_output_2 = (
-            "successfully ran workflow for "
-            "project=git@github.com:bodywork-ml/test_bodywork-batch-job-project.git on "
-            "branch=master"
-        )
-=======
-        expected_output_1 = "deploying master branch from git@github.com:bodywork-ml/bodywork-test-project.git"  # noqa
+            "deploying master branch from git@github.com:bodywork-ml/test_bodywork-batch-job-project.git"   # noqa
+        )
         expected_output_2 = "Deployment successful"
->>>>>>> fd678980
+
         assert expected_output_1 in process_one.stdout
         assert expected_output_2 in process_one.stdout
         assert process_one.returncode == 0
@@ -395,13 +348,7 @@
     )
     assert "bodywork-test-project" in process_three.stdout
     assert "0,0 1 * * *" in process_three.stdout
-    assert (
-        "https://github.com/bodywork-ml/bodywork-test-project" in process_three.stdout
-<<<<<<< HEAD
-    )
-=======
-    )  # noqa
->>>>>>> fd678980
+    assert ("https://github.com/bodywork-ml/bodywork-test-project" in process_three.stdout)  # noqa
     assert "main" in process_three.stdout
     assert process_three.returncode == 0
 
