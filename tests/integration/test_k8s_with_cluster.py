# bodywork - MLOps on Kubernetes.
# Copyright (C) 2020-2021  Bodywork Machine Learning Ltd.

# This program is free software: you can redistribute it and/or modify
# it under the terms of the GNU Affero General Public License as published
# by the Free Software Foundation, either version 3 of the License, or
# (at your option) any later version.

# This program is distributed in the hope that it will be useful,
# but WITHOUT ANY WARRANTY; without even the implied warranty of
# MERCHANTABILITY or FITNESS FOR A PARTICULAR PURPOSE.  See the
# GNU Affero General Public License for more details.

# You should have received a copy of the GNU Affero General Public License
# along with this program.  If not, see <https://www.gnu.org/licenses/>.

"""
Test high-level k8s interaction with a k8s cluster to run stages and a
demo repo at https://github.com/bodywork-ml/bodywork-test-project.
"""
import requests
from re import findall
from shutil import rmtree
from subprocess import CalledProcessError, CompletedProcess, run
from time import sleep
from pathlib import Path

from pytest import raises, mark

from bodywork.constants import (
    SSH_DIR_NAME,
    BODYWORK_NAMESPACE,
    DEFAULT_SSH_FILE,
)
from bodywork.k8s import (
    delete_namespace,
<<<<<<< HEAD
    namespace_exists,
    workflow_cluster_role_binding_name,
=======
>>>>>>> 87c359db
    load_kubernetes_config,
    namespace_exists,
)


def print_completed_process_info(process: CompletedProcess) -> None:
    """Print completed prcess info to stdout to help with debugging."""
    print(f"command = {' '.join(process.args)}")
    print("stdout:")
    print(process.stdout)


@mark.usefixtures("setup_cluster")
@mark.usefixtures("add_secrets")
def test_workflow_and_service_management_end_to_end_from_cli(
    docker_image: str, ingress_load_balancer_url: str
):
    try:
        process = run(
            [
                "bodywork",
                "create",
                "deployment",
                "https://github.com/bodywork-ml/bodywork-test-project",
                "master",
                f"--bodywork-image={docker_image}",
            ],
            encoding="utf-8",
            capture_output=True,
        )

        expected_output_1 = "deploying master branch from https://github.com/bodywork-ml/bodywork-test-project"  # noqa
        expected_output_2 = "Creating k8s namespace = bodywork-test-project"
        expected_output_3 = "Creating k8s service account = bodywork-stage"
        expected_output_4 = "Replicating k8s secrets from group = testsecrets"
        expected_output_5 = "Creating k8s job for stage = stage-1"
        expected_output_6 = "Creating k8s deployment and service for stage = stage-4"
        expected_output_7 = "Deployment successful"

        assert findall(expected_output_1, process.stdout)
        assert findall(expected_output_2, process.stdout)
        assert findall(expected_output_3, process.stdout)
        assert findall(expected_output_4, process.stdout)
        assert findall(expected_output_5, process.stdout)
        assert findall(expected_output_6, process.stdout)
        assert findall(expected_output_7, process.stdout)
        assert process.returncode == 0

        process = run(
            [
                "bodywork",
                "create",
                "deployment",
                "https://github.com/bodywork-ml/bodywork-test-project",
                "master",
                f"--bodywork-image={docker_image}",
            ],
            encoding="utf-8",
            capture_output=True,
        )
        assert process.returncode == 0

<<<<<<< HEAD
        process_three = run(
            ["bodywork", "get", "deployments"],
=======
        process = run(
            ["bodywork", "deployment", "display", "--namespace=bodywork-test-project"],
>>>>>>> 87c359db
            encoding="utf-8",
            capture_output=True,
        )

        assert "stage-3" in process.stdout
        assert "stage-4" in process.stdout
        assert process.returncode == 0

        stage_3_service_external_url = (
            f"http://{ingress_load_balancer_url}/bodywork-test-project/"
            f"/stage-3/v1/predict"
        )
        response_stage_3 = requests.get(url=stage_3_service_external_url)
        assert response_stage_3.ok
        assert response_stage_3.json()["y"] == "hello_world"

        stage_4_service_external_url = (
            f"http://{ingress_load_balancer_url}/bodywork-test-project/"
            f"/stage-4/v2/predict"
        )
        response_stage_4 = requests.get(url=stage_4_service_external_url)
        assert response_stage_4.status_code == 404

        process = run(
            [
                "bodywork",
                "delete",
                "deployment",
                "bodywork-test-project",
            ],
            encoding="utf-8",
            capture_output=True,
        )
        assert "deployment=bodywork-test-project deleted." in process.stdout

        assert process.returncode == 0

        sleep(5)

        process = run(
            [
                "bodywork",
                "get",
                "deployments",
                "bodywork-test-project",
            ],
            encoding="utf-8",
            capture_output=True,
        )
        assert "No deployments found" in process.stdout
        assert process.returncode == 0

    except Exception:
        print_completed_process_info(process)
        assert False
    finally:
        load_kubernetes_config()
        delete_namespace("bodywork-test-project")


@mark.usefixtures("setup_cluster")
def test_services_from_previous_deployments_are_deleted():
    try:
        process = run(
            [
                "bodywork",
                "create",
                "deployment",
                "https://github.com/bodywork-ml/test-single-service-project.git",
                "test-two-services",
            ],
            encoding="utf-8",
            capture_output=True,
        )
        assert process.returncode == 0
        assert "Deployment successful" in process.stdout

        sleep(5)

        process = run(
            [
                "bodywork",
                "create",
                "deployment",
                "https://github.com/bodywork-ml/test-single-service-project.git",
                "master",
            ],
            encoding="utf-8",
            capture_output=True,
        )
        assert process.returncode == 0
        assert "Deployment successful" in process.stdout
        assert (
            "Removing service: stage-2 from previous deployment with git-commit-hash"
            in process.stdout
        )

        process = run(
            [
                "bodywork",
                "get",
                "deployment",
                "bodywork-test-single-service-project",
            ],
            encoding="utf-8",
            capture_output=True,
        )
        assert process.returncode == 0
        assert "stage-1" in process.stdout
        assert "stage-2" not in process.stdout

    finally:
        load_kubernetes_config()
        delete_namespace("bodywork-test-single-service-project")


@mark.usefixtures("setup_cluster")
def test_workflow_will_cleanup_jobs_and_rollback_new_deployments_that_yield_errors(
    docker_image: str,
):
    try:
        process = run(
            [
                "bodywork",
                "create",
                "deployment",
                "https://github.com/bodywork-ml/bodywork-rollback-deployment-test-project",  # noqa
                "master",
                f"--bodywork-image={docker_image}",
            ],
            encoding="utf-8",
            capture_output=True,
        )
<<<<<<< HEAD
        expected_output_0 = "Deleted k8s job for stage = stage-1"
        assert expected_output_0 in process_one.stdout
        assert process_one.returncode == 0
=======
        expected_output_0 = "Deleted k8s job for stage = stage-1"  # noqa
        assert expected_output_0 in process.stdout
        assert process.returncode == 0
>>>>>>> 87c359db

        process = run(
            [
                "bodywork",
                "update",
                "deployment",
                "https://github.com/bodywork-ml/bodywork-rollback-deployment-test-project",  # noqa
                "master",
                f"--bodywork-image={docker_image}",
            ],
            encoding="utf-8",
            capture_output=True,
        )
        expected_output_1 = "Deployments failed to roll-out successfully"
        expected_output_2 = "Rolled-back k8s deployment for stage = stage-2"
        assert expected_output_1 in process.stdout
        assert expected_output_2 in process.stdout
        assert process.returncode == 1

    except Exception:
        print_completed_process_info(process)
        assert False
    finally:
        load_kubernetes_config()
        delete_namespace("bodywork-rollback-deployment-test-project")


@mark.usefixtures("setup_cluster")
def test_deploy_will_run_failure_stage_on_workflow_failure(docker_image: str):
    try:
        process = run(
            [
                "bodywork",
                "create",
                "deployment",
                "https://github.com/bodywork-ml/bodywork-failing-test-project",
                "master",
                f"--bodywork-image={docker_image}",
            ],
            encoding="utf-8",
            capture_output=True,
        )

        expected_output_0 = "Deployment failed --> "
        expected_output_1 = "Completed k8s job for stage = on-fail-stage"
        expected_output_2 = "I have successfully been executed"
        assert expected_output_0 in process.stdout
        assert expected_output_1 in process.stdout
        assert expected_output_2 in process.stdout
        assert process.returncode == 1
    except Exception:
        print_completed_process_info(process)
        assert False
    finally:
        load_kubernetes_config()
        delete_namespace("bodywork-failing-test-project")


@mark.usefixtures("setup_cluster")
def test_deployment_will_not_run_if_bodywork_docker_image_cannot_be_located():
    try:
        bad_image = "bad:bodyworkml/bodywork-core:0.0.0"
        process = run(
            [
                "bodywork",
                "create",
                "deployment",
                "https://github.com/bodywork-ml/bodywork-test-project",
                "master",
                f"--bodywork-image={bad_image}",
            ],
            encoding="utf-8",
            capture_output=True,
        )
        assert f"Invalid Docker image specified: {bad_image}" in process.stdout
        assert process.returncode == 1

        process = run(
            [
                "bodywork",
                "create",
                "deployment",
                "https://github.com/bodywork-ml/bodywork-test-project",
                "master",
                "--bodywork-image=bodyworkml/bodywork-not-an-image:latest",
            ],
            encoding="utf-8",
            capture_output=True,
        )
        assert (
            "Cannot locate bodyworkml/bodywork-not-an-image:latest on DockerHub"
            in process.stdout
        )
        assert process.returncode == 1
    finally:
        load_kubernetes_config()
        delete_namespace("bodywork-test-project")


<<<<<<< HEAD
def test_deployment_with_ssh_github_connectivity(
    docker_image: str,
    set_github_ssh_private_key_env_var: None,
):
    try:
        process_one = run(
            [
                "bodywork",
                "create",
                "deployment",
                "git@github.com:bodywork-ml/test-bodywork-batch-job-project.git",
                "master",
                f"--bodywork-image={docker_image}",
            ],
            encoding="utf-8",
            capture_output=True,
        )
        expected_output_1 = "deploying master branch from git@github.com:bodywork-ml/test-bodywork-batch-job-project.git"  # noqa
        expected_output_2 = "Deployment successful"

        assert expected_output_1 in process_one.stdout
        assert expected_output_2 in process_one.stdout
        assert process_one.returncode == 0

    except Exception:
        assert False
    finally:
        load_kubernetes_config()
        delete_namespace("bodywork-test-batch-job-project")
        rmtree(SSH_DIR_NAME, ignore_errors=True)


=======
@mark.usefixtures("setup_cluster")
>>>>>>> 87c359db
def test_deployment_command_unsuccessful_raises_exception(test_namespace: str):
    with raises(CalledProcessError):
        run(
            [
                "bodywork",
                "create",
                "deployment",
                "http://bad.repo",
                "master",
            ],
            check=True,
        )


@mark.usefixtures("setup_cluster")
def test_cli_cronjob_handler_crud():
    try:
        process = run(
            [
                "bodywork",
                "create",
                "cronjob",
                "https://github.com/bodywork-ml/bodywork-test-project",
                "master",
                "--name=bodywork-test-project",
                "--schedule=0,30 * * * *",
                "--retries=2",
                "--history-limit=1",
            ],
            encoding="utf-8",
            capture_output=True,
        )
        assert "Created cronjob=bodywork-test-project" in process.stdout
        assert process.returncode == 0

        process = run(
            [
                "bodywork",
                "update",
                "cronjob",
                "https://github.com/bodywork-ml/bodywork-test-project",
                "main",
                "--name=bodywork-test-project",
                "--schedule=0,0 1 * * *",
            ],
            encoding="utf-8",
            capture_output=True,
        )
        assert "Updated cronjob=bodywork-test-project" in process.stdout
        assert process.returncode == 0

<<<<<<< HEAD
        process_three = run(
            ["bodywork", "get", "cronjob", "bodywork-test-project"],
=======
        process = run(
            ["bodywork", "cronjob", "display", "--name=bodywork-test-project"],
>>>>>>> 87c359db
            encoding="utf-8",
            capture_output=True,
        )
        assert "bodywork-test-project" in process.stdout
        assert "0,0 1 * * *" in process.stdout
        assert (
            "https://github.com/bodywork-ml/bodywork-test-project"
<<<<<<< HEAD
            in process_three.stdout
        )
        assert "main" in process_three.stdout
        assert process_three.returncode == 0
=======
            in process.stdout
        )  # noqa
        assert "main" in process.stdout
        assert process.returncode == 0
>>>>>>> 87c359db

        process = run(
            [
                "bodywork",
                "delete",
                "cronjob",
                "bodywork-test-project",
            ],
            encoding="utf-8",
            capture_output=True,
        )
        assert "Deleted cronjob=bodywork-test-project" in process.stdout
        assert process.returncode == 0

<<<<<<< HEAD
        process_five = run(
            ["bodywork", "get", "cronjob"],
=======
        process = run(
            ["bodywork", "cronjob", "display"],
>>>>>>> 87c359db
            encoding="utf-8",
            capture_output=True,
        )
        assert "" in process.stdout
        assert process.returncode == 0
    finally:
        run(
            [
                "kubectl",
                "delete",
                "cronjob",
                "bodywork-test-project",
                f"--namespace={BODYWORK_NAMESPACE}",
            ]
        )


@mark.usefixtures("setup_cluster")
def test_deployment_with_ssh_github_connectivity_from_file(
    docker_image: str,
    github_ssh_private_key_file: str,
):
    try:
        process = run(
            [
                "bodywork",
                "deployment",
                "create",
                "--git-url=git@github.com:bodywork-ml/test-bodywork-batch-job-project.git",  # noqa
                "--git-branch=master",
                f"--bodywork-docker-image={docker_image}",
                f"--ssh={github_ssh_private_key_file}",
            ],
            encoding="utf-8",
            capture_output=True,
        )
        expected_output_1 = "deploying master branch from git@github.com:bodywork-ml/test-bodywork-batch-job-project.git"  # noqa
        expected_output_2 = "Deployment successful"
        assert expected_output_1 in process.stdout
        assert expected_output_2 in process.stdout
        assert process.returncode == 0
    except Exception:
        print_completed_process_info(process)
        assert False
    finally:
        load_kubernetes_config()
        if namespace_exists("bodywork-test-batch-job-project"):
            delete_namespace("bodywork-test-batch-job-project")
        rmtree(SSH_DIR_NAME, ignore_errors=True)


@mark.usefixtures("setup_cluster")
def test_deployment_of_remote_workflows(docker_image: str):
    try:
<<<<<<< HEAD
        job_name = "foo"

        process_one = run(
=======
        process = run(
>>>>>>> 87c359db
            [
                "bodywork",
                "create",
                "deployment",
                "https://github.com/bodywork-ml/test-single-service-project.git",
                "master",
                f"--bodywork-image={docker_image}",
                "--async",
                f"--async-job-name={job_name}",
            ],
            encoding="utf-8",
            capture_output=True,
        )
<<<<<<< HEAD

        assert process_one.returncode == 0
        assert f"Created workflow-job=async-workflow-{job_name}" in process_one.stdout

        sleep(20)

        process_two = run(
            ["bodywork", "get", "deployments", "--async"],
            encoding="utf-8",
            capture_output=True,
        )
        assert process_two.returncode == 0
        assert job_name in process_two.stdout
=======
        assert process.returncode == 0
        assert f"Created workflow-job={job_name}" in process.stdout

        sleep(20)

        process = run(
            [
                "bodywork",
                "deployment",
                "display",
                "--name=bodywork-test-single-service-project",
            ],
            encoding="utf-8",
            capture_output=True,
        )
        assert process.returncode == 0
        assert "bodywork-test-single-service-project" in process.stdout
>>>>>>> 87c359db

        process = run(
            [
                "bodywork",
                "get",
                "deployment",
                "--async",
                f"--logs=async-workflow-{job_name}",
            ],
            encoding="utf-8",
            capture_output=True,
        )
        assert process.returncode == 0
        assert type(process.stdout) is str and len(process.stdout) != 0
        assert "ERROR" not in process.stdout

    except Exception:
        print_completed_process_info(process)
        assert False
    finally:
        load_kubernetes_config()
        run(
            [
                "kubectl",
                "delete",
                "job",
<<<<<<< HEAD
                f"async-workflow-{job_name}",
                f"--namespace={BODYWORK_DEPLOYMENT_JOBS_NAMESPACE}",
            ]
        )
        if namespace_exists("bodywork-test-single-service-project"):
            delete_namespace("bodywork-test-single-service-project")
=======
                f"{job_name}",
                f"--namespace={BODYWORK_NAMESPACE}",
            ]
        )
        delete_namespace("bodywork-test-single-service-project")
        rmtree(SSH_DIR_NAME, ignore_errors=True)


@mark.usefixtures("setup_cluster")
def test_remote_deployment_with_ssh_github_connectivity(
    docker_image: str,
    set_github_ssh_private_key_env_var: None,
):
    job_name = "test-remote-ssh-workflow"
    try:
        process = run(
            [
                "bodywork",
                "deployment",
                "create",
                f"--name={job_name}",
                "--git-url=git@github.com:bodywork-ml/test-bodywork-batch-job-project.git",  # noqa
                "--git-branch=master",
                f"--bodywork-docker-image={docker_image}",
                f"--ssh={Path.home() / f'.ssh/{DEFAULT_SSH_FILE}'}",
                "--async",
                "--group=bodywork-tests",
            ],
            encoding="utf-8",
            capture_output=True,
        )
        assert process.returncode == 0
        assert f"Created workflow-job={job_name}" in process.stdout

        sleep(5)

        process = run(
            [
                "bodywork",
                "deployment",
                "logs",
                f"--name={job_name}",
            ],
            encoding="utf-8",
            capture_output=True,
        )
        assert process.returncode == 0
        assert type(process.stdout) is str and len(process.stdout) != 0
        assert "ERROR" or "error" not in process.stdout

    except Exception:
        print_completed_process_info(process)
        assert False
    finally:
        load_kubernetes_config()
        run(
            [
                "kubectl",
                "delete",
                "job",
                f"{job_name}",
                f"--namespace={BODYWORK_NAMESPACE}",
            ]
        )
        if namespace_exists("bodywork-test-batch-job-project"):
            delete_namespace("bodywork-test-batch-job-project")
>>>>>>> 87c359db
        rmtree(SSH_DIR_NAME, ignore_errors=True)<|MERGE_RESOLUTION|>--- conflicted
+++ resolved
@@ -34,11 +34,6 @@
 )
 from bodywork.k8s import (
     delete_namespace,
-<<<<<<< HEAD
-    namespace_exists,
-    workflow_cluster_role_binding_name,
-=======
->>>>>>> 87c359db
     load_kubernetes_config,
     namespace_exists,
 )
@@ -101,13 +96,8 @@
         )
         assert process.returncode == 0
 
-<<<<<<< HEAD
-        process_three = run(
+        process = run(
             ["bodywork", "get", "deployments"],
-=======
-        process = run(
-            ["bodywork", "deployment", "display", "--namespace=bodywork-test-project"],
->>>>>>> 87c359db
             encoding="utf-8",
             capture_output=True,
         )
@@ -241,15 +231,9 @@
             encoding="utf-8",
             capture_output=True,
         )
-<<<<<<< HEAD
         expected_output_0 = "Deleted k8s job for stage = stage-1"
-        assert expected_output_0 in process_one.stdout
-        assert process_one.returncode == 0
-=======
-        expected_output_0 = "Deleted k8s job for stage = stage-1"  # noqa
         assert expected_output_0 in process.stdout
         assert process.returncode == 0
->>>>>>> 87c359db
 
         process = run(
             [
@@ -349,13 +333,12 @@
         delete_namespace("bodywork-test-project")
 
 
-<<<<<<< HEAD
 def test_deployment_with_ssh_github_connectivity(
     docker_image: str,
     set_github_ssh_private_key_env_var: None,
 ):
     try:
-        process_one = run(
+        process = run(
             [
                 "bodywork",
                 "create",
@@ -370,11 +353,12 @@
         expected_output_1 = "deploying master branch from git@github.com:bodywork-ml/test-bodywork-batch-job-project.git"  # noqa
         expected_output_2 = "Deployment successful"
 
-        assert expected_output_1 in process_one.stdout
-        assert expected_output_2 in process_one.stdout
-        assert process_one.returncode == 0
+        assert expected_output_1 in process.stdout
+        assert expected_output_2 in process.stdout
+        assert process.returncode == 0
 
     except Exception:
+        print_completed_process_info(process)
         assert False
     finally:
         load_kubernetes_config()
@@ -382,9 +366,6 @@
         rmtree(SSH_DIR_NAME, ignore_errors=True)
 
 
-=======
-@mark.usefixtures("setup_cluster")
->>>>>>> 87c359db
 def test_deployment_command_unsuccessful_raises_exception(test_namespace: str):
     with raises(CalledProcessError):
         run(
@@ -436,13 +417,8 @@
         assert "Updated cronjob=bodywork-test-project" in process.stdout
         assert process.returncode == 0
 
-<<<<<<< HEAD
-        process_three = run(
+        process = run(
             ["bodywork", "get", "cronjob", "bodywork-test-project"],
-=======
-        process = run(
-            ["bodywork", "cronjob", "display", "--name=bodywork-test-project"],
->>>>>>> 87c359db
             encoding="utf-8",
             capture_output=True,
         )
@@ -450,17 +426,10 @@
         assert "0,0 1 * * *" in process.stdout
         assert (
             "https://github.com/bodywork-ml/bodywork-test-project"
-<<<<<<< HEAD
-            in process_three.stdout
-        )
-        assert "main" in process_three.stdout
-        assert process_three.returncode == 0
-=======
             in process.stdout
-        )  # noqa
+        )
         assert "main" in process.stdout
         assert process.returncode == 0
->>>>>>> 87c359db
 
         process = run(
             [
@@ -475,13 +444,8 @@
         assert "Deleted cronjob=bodywork-test-project" in process.stdout
         assert process.returncode == 0
 
-<<<<<<< HEAD
-        process_five = run(
+        process = run(
             ["bodywork", "get", "cronjob"],
-=======
-        process = run(
-            ["bodywork", "cronjob", "display"],
->>>>>>> 87c359db
             encoding="utf-8",
             capture_output=True,
         )
@@ -510,8 +474,8 @@
                 "bodywork",
                 "deployment",
                 "create",
-                "--git-url=git@github.com:bodywork-ml/test-bodywork-batch-job-project.git",  # noqa
-                "--git-branch=master",
+                "git@github.com:bodywork-ml/test-bodywork-batch-job-project.git",
+                "master",
                 f"--bodywork-docker-image={docker_image}",
                 f"--ssh={github_ssh_private_key_file}",
             ],
@@ -536,13 +500,9 @@
 @mark.usefixtures("setup_cluster")
 def test_deployment_of_remote_workflows(docker_image: str):
     try:
-<<<<<<< HEAD
         job_name = "foo"
 
-        process_one = run(
-=======
-        process = run(
->>>>>>> 87c359db
+        process = run(
             [
                 "bodywork",
                 "create",
@@ -556,39 +516,19 @@
             encoding="utf-8",
             capture_output=True,
         )
-<<<<<<< HEAD
-
-        assert process_one.returncode == 0
-        assert f"Created workflow-job=async-workflow-{job_name}" in process_one.stdout
+
+        assert process.returncode == 0
+        assert f"Created workflow-job=async-workflow-{job_name}" in process.stdout
 
         sleep(20)
 
-        process_two = run(
+        process = run(
             ["bodywork", "get", "deployments", "--async"],
             encoding="utf-8",
             capture_output=True,
         )
-        assert process_two.returncode == 0
-        assert job_name in process_two.stdout
-=======
-        assert process.returncode == 0
-        assert f"Created workflow-job={job_name}" in process.stdout
-
-        sleep(20)
-
-        process = run(
-            [
-                "bodywork",
-                "deployment",
-                "display",
-                "--name=bodywork-test-single-service-project",
-            ],
-            encoding="utf-8",
-            capture_output=True,
-        )
-        assert process.returncode == 0
-        assert "bodywork-test-single-service-project" in process.stdout
->>>>>>> 87c359db
+        assert process.returncode == 0
+        assert job_name in process.stdout
 
         process = run(
             [
@@ -615,19 +555,12 @@
                 "kubectl",
                 "delete",
                 "job",
-<<<<<<< HEAD
                 f"async-workflow-{job_name}",
-                f"--namespace={BODYWORK_DEPLOYMENT_JOBS_NAMESPACE}",
+                f"--namespace={BODYWORK_NAMESPACE}",
             ]
         )
         if namespace_exists("bodywork-test-single-service-project"):
             delete_namespace("bodywork-test-single-service-project")
-=======
-                f"{job_name}",
-                f"--namespace={BODYWORK_NAMESPACE}",
-            ]
-        )
-        delete_namespace("bodywork-test-single-service-project")
         rmtree(SSH_DIR_NAME, ignore_errors=True)
 
 
@@ -641,8 +574,8 @@
         process = run(
             [
                 "bodywork",
-                "deployment",
-                "create",
+                "create",
+                "deployment",
                 f"--name={job_name}",
                 "--git-url=git@github.com:bodywork-ml/test-bodywork-batch-job-project.git",  # noqa
                 "--git-branch=master",
@@ -689,5 +622,4 @@
         )
         if namespace_exists("bodywork-test-batch-job-project"):
             delete_namespace("bodywork-test-batch-job-project")
->>>>>>> 87c359db
         rmtree(SSH_DIR_NAME, ignore_errors=True)