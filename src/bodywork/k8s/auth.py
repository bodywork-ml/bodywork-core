--- conflicted
+++ resolved
@@ -165,15 +165,9 @@
                     api_groups=["apps", "batch"], resources=["*"], verbs=["*"]
                 ),
                 k8s.V1PolicyRule(
-<<<<<<< HEAD
                     api_groups=["networking.k8s.io", "extensions"],
                     resources=["ingresses"],
                     verbs=["*"],
-=======
-                    api_groups=["networking.k8s.io"],
-                    resources=["ingresses"],
-                    verbs=["*"],  # noqa
->>>>>>> 87c359db
                 ),
             ],
         )
