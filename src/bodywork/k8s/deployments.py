# bodywork - MLOps on Kubernetes.
# Copyright (C) 2020-2021  Bodywork Machine Learning Ltd.

# This program is free software: you can redistribute it and/or modify
# it under the terms of the GNU Affero General Public License as published
# by the Free Software Foundation, either version 3 of the License, or
# (at your option) any later version.

# This program is distributed in the hope that it will be useful,
# but WITHOUT ANY WARRANTY; without even the implied warranty of
# MERCHANTABILITY or FITNESS FOR A PARTICULAR PURPOSE.  See the
# GNU Affero General Public License for more details.

# You should have received a copy of the GNU Affero General Public License
# along with this program.  If not, see <https://www.gnu.org/licenses/>.

"""
High-level interface to the Kubernetes APIs as used to create and manage
Bodywork service deployment stages.
"""
from datetime import datetime
from enum import Enum
from time import sleep, time
from typing import Dict, Iterable, List, Optional, Any

from kubernetes import client as k8s

from ..constants import (BODYWORK_DOCKER_IMAGE, BODYWORK_STAGES_SERVICE_ACCOUNT)
from .utils import make_valid_k8s_name


class DeploymentStatus(Enum):
    """Possible states of a k8s deployment."""

    COMPLETE = "complete"
    PROGRESSING = "progressing"


def configure_service_stage_deployment(
    namespace: str,
    stage_name: str,
    project_name: str,
    project_repo_url: str,
    git_commit_hash: str,
    project_repo_branch: str = "master",
    image: str = BODYWORK_DOCKER_IMAGE,
    replicas: int = 1,
    port: int = 80,
    container_env_vars: Optional[List[k8s.V1EnvVar]] = None,
    cpu_request: Optional[float] = None,
    memory_request: Optional[int] = None,
    seconds_to_be_ready_before_completing: int = 30,
) -> k8s.V1Deployment:
    """Configure a Bodywork service stage k8s deployment.

    :param namespace: The k8s namespace to target deployment.
    :param stage_name: The name of the Bodywork project stage that
        will need to be executed.
    :param project_name: The name of the Bodywork project that the stage
        belongs to.
    :param project_repo_url: The URL for the Bodywork project Git
        repository.
    :param git_commit_hash: The git commit hash of this Bodywork project.
    :param project_repo_branch: The Bodywork project Git repository
        branch to use, defaults to 'master'.
    :param image: Docker image to use for running the stage within,
        defaults to BODYWORK_DOCKER_IMAGE.
    :param replicas: Number of containers to create as part of this
        deployment, defaults to 1.
    :param port: The port to open when exposing the service, defaults
        to 80.
    :param container_env_vars: Optional list of environment variables
        (e.g. secrets) to set in the container, defaults to None.
    :param cpu_request: CPU resource to request from a node, expressed
        as a decimal number, defaults to None.
    :param memory_request: Memory resource to request from a node, expressed
        as an integer number of megabytes, defaults to None.
    :param seconds_to_be_ready_before_completing: Time (in seconds) that
        the deployment must be observed as being 'ready', before its
        status is moved to complete. Defaults to 30s.
    :return: A configured k8s deployment object.
    """
<<<<<<< HEAD
=======
    service_name = make_valid_k8s_name(stage_name)
    vcs_env_vars = [
        k8s.V1EnvVar(
            name=SSH_PRIVATE_KEY_ENV_VAR,
            value_from=k8s.V1EnvVarSource(
                secret_key_ref=k8s.V1SecretKeySelector(
                    key=SSH_PRIVATE_KEY_ENV_VAR, name=SSH_SECRET_NAME, optional=True
                )
            ),
        )
    ]
    env_vars = vcs_env_vars + container_env_vars if container_env_vars else vcs_env_vars
>>>>>>> 06d37504
    container_resources = k8s.V1ResourceRequirements(
        requests={
            "cpu": f"{cpu_request}" if cpu_request else None,
            "memory": f"{memory_request}M" if memory_request else None,
        }
    )
    container = k8s.V1Container(
        name="bodywork",
        image=image,
        image_pull_policy="Always",
        resources=container_resources,
        env=container_env_vars,
        command=["bodywork", "stage"],
        args=[project_repo_url, project_repo_branch, stage_name],
    )
    pod_spec = k8s.V1PodSpec(
        service_account_name=BODYWORK_STAGES_SERVICE_ACCOUNT,
        containers=[container],
        restart_policy="Always",
    )
    pod_template_spec = k8s.V1PodTemplateSpec(
        metadata=k8s.V1ObjectMeta(
            labels={
                "app": "bodywork",
                "stage": service_name,
                "deployment-name": project_name,
                "git-commit-hash": git_commit_hash,
            },
            annotations={"last-updated": datetime.now().isoformat()},
        ),
        spec=pod_spec,
    )
    deployment_spec = k8s.V1DeploymentSpec(
        replicas=replicas,
        template=pod_template_spec,
        selector={"matchLabels": {"stage": service_name}},
        revision_history_limit=0,
        min_ready_seconds=seconds_to_be_ready_before_completing,
    )
    deployment_metadata = k8s.V1ObjectMeta(
        namespace=namespace,
        name=service_name,
        annotations={"port": str(port)},
        labels={
            "app": "bodywork",
            "stage": service_name,
            "deployment-name": project_name,
            "git-commit-hash": git_commit_hash,
        },
    )
    deployment = k8s.V1Deployment(metadata=deployment_metadata, spec=deployment_spec)
    return deployment


def create_deployment(deployment: k8s.V1Deployment) -> None:
    """Create a deployment on a k8s cluster.

    :param deployment: A configured deployment object.
    """
    k8s.AppsV1Api().create_namespaced_deployment(
        body=deployment, namespace=deployment.metadata.namespace
    )


def is_existing_deployment(namespace: str, name: str) -> bool:
    """Determine if the deployment already exists within the namespace.

    :param namespace: Namespace in which to look for deployment.
    :param name: Name of deployment in namespace.
    :return: Boolean flag for the deployment within the namespace.
    """
    existing_deployments = k8s.AppsV1Api().list_namespaced_deployment(
        namespace=namespace
    )
    existing_deployment_names = [
        deployment.metadata.name for deployment in existing_deployments.items
    ]
    return True if name in existing_deployment_names else False


def update_deployment(deployment: k8s.V1Deployment) -> None:
    """Update a deployment on a k8s cluster.

    :param deployment: A configured deployment object.
    """
    k8s.AppsV1Api().patch_namespaced_deployment(
        body=deployment,
        name=deployment.metadata.name,
        namespace=deployment.metadata.namespace,
    )


def rollback_deployment(deployment: k8s.V1Deployment) -> None:
    """Rollback a deployment to its previous version.

    The Kubernetes API has no dedicated endpoint for managing rollbacks.
    This function was implemented by reverse-engineering the API calls
    made by the equivalent kubectl command,`kubectl rollout undo ...`.

    :param deployment: A configured deployment object.
    """
    name = deployment.metadata.name
    namespace = deployment.metadata.namespace

    associated_replica_sets = k8s.AppsV1Api().list_namespaced_replica_set(
        namespace=namespace,
        label_selector=(f'app=bodywork,stage={deployment.metadata.labels["stage"]}'),
    )

    revision_ordered_replica_sets = sorted(
        associated_replica_sets.items,
        key=lambda e: e.metadata.annotations["deployment.kubernetes.io/revision"],
        reverse=True,
    )

    rollback_replica_set = (
        revision_ordered_replica_sets[0]
        if len(revision_ordered_replica_sets) == 1
        else revision_ordered_replica_sets[1]
    )

    rollback_revision_number = rollback_replica_set.metadata.annotations[
        "deployment.kubernetes.io/revision"
    ]

    is_new_deployment = (
        rollback_revision_number == "1" and len(revision_ordered_replica_sets) == 1
    )

    if is_new_deployment:
        delete_deployment(namespace, name)
    else:
        patch = [
            {
                "op": "replace",
                "path": "/spec/template",
                "value": rollback_replica_set.spec.template,
            },
            {
                "op": "replace",
                "path": "/metadata/annotations",
                "value": {
                    "deployment.kubernetes.io/revision": rollback_revision_number,
                    **deployment.metadata.annotations,
                },
            },
        ]
        k8s.AppsV1Api().patch_namespaced_deployment(
            body=patch, name=name, namespace=namespace
        )


def delete_all_namespace_deployments(namespace: str) -> None:
    """Delete all deployments within a k8s namespace.

    :param namespace: Namespace in which to look for deployments.
    """
    existing_deployments = k8s.AppsV1Api().list_namespaced_deployment(
        namespace=namespace
    )
    existing_deployment_names = [
        deployment.metadata.name for deployment in existing_deployments.items
    ]
    for name in existing_deployment_names:
        delete_deployment(namespace, name)


def delete_deployment(namespace: str, name: str) -> None:
    """Delete a deployment on a k8s cluster.

    :param namespace: Namespace in which to look for deployment.
    :param name: Name of deployment in namespace.
    """
    k8s.AppsV1Api().delete_namespaced_deployment(
        name=name,
        namespace=namespace,
        body=k8s.V1DeleteOptions(propagation_policy="Background"),
    )


def _get_deployment_status(deployment: k8s.V1Deployment) -> DeploymentStatus:
    """Get the latest status of a deployment created on a k8s cluster.

    :param deployment: A configured job object.
    :raises RuntimeError: If the deployment cannot be found or the status
        cannot be identified.
    :return: The current status of the deployment.
    """
    name = deployment.metadata.name
    namespace = deployment.metadata.namespace
    try:
        k8s_deployment_query = k8s.AppsV1Api().list_namespaced_deployment(
            namespace=namespace
        )
        k8s_deployment_data = [
            deployment
            for deployment in k8s_deployment_query.items
            if deployment.metadata.name == name
        ][0]
    except IndexError as e:
        msg = (
            f"cannot find deployment={deployment.metadata.name} in "
            f"namespace={deployment.metadata.namespace}"
        )
        raise RuntimeError(msg) from e

    if (
        k8s_deployment_data.status.available_replicas is not None
        and k8s_deployment_data.status.unavailable_replicas is None
    ):
        return DeploymentStatus.COMPLETE
    elif (
        k8s_deployment_data.status.available_replicas is None
        or k8s_deployment_data.status.unavailable_replicas > 0
    ):
        return DeploymentStatus.PROGRESSING
    else:
        msg = (
            f"cannot determine status for deployment={name} in "
            f"namespace={namespace}"
        )
        raise RuntimeError(msg)


def monitor_deployments_to_completion(
    deployments: Iterable[k8s.V1Deployment],
    timeout_seconds: int = 10,
    polling_freq_seconds: int = 1,
    wait_before_start_seconds: int = 5,
) -> bool:
    """Monitor deployment status until completion or timeout.

    :param deployments: The deployments to monitor.
    :param timeout_seconds: How long to keep monitoring status before
        calling a timeout, defaults to 10.
    :param polling_freq_seconds: Time (in seconds) between status
        polling, defaults to 1.
    :param wait_before_start_seconds: Time to wait before starting to
        monitor deployments - e.g. to allow deployments to be created.
    :raises TimeoutError: If the timeout limit is reached and the deployments
        are still marked as progressing.
    :return: True if all of the deployments are successful.
    """
    sleep(wait_before_start_seconds)
    start_time = time()
    deployments_status = [
        _get_deployment_status(deployment) for deployment in deployments
    ]
    while any(status is DeploymentStatus.PROGRESSING for status in deployments_status):
        sleep(polling_freq_seconds)
        if time() - start_time >= timeout_seconds:
            unsuccessful_deployments_msg = [
                (
                    f"deployment={deployment.metadata.name} in "
                    f"namespace={deployment.metadata.namespace}"
                )
                for deployment, status in zip(deployments, deployments_status)
                if status != DeploymentStatus.COMPLETE
            ]
            msg = (
                f'{"; ".join(unsuccessful_deployments_msg)} have yet to reach '
                f"status=complete after {timeout_seconds}s"
            )
            raise TimeoutError(msg)
        deployments_status = [
            _get_deployment_status(deployment) for deployment in deployments
        ]
    return True


def deployment_id(deployment_name: str, stage_name: str) -> str:
    """Return deployment ID implied by deployment and stage names.

    Args:
        deployment_name: The name given to the Bodywork deployment
            project.
        stage_name: The name of the stage that deployed a single
            service, within the Bodywork deployment project.

    Returns:
        Deployment ID string to use for locating services.
    """
    return f"{deployment_name}/{stage_name}"


def list_service_stage_deployments(
    namespace: Optional[str] = None,
    name: Optional[str] = None,
) -> Dict[str, Dict[str, Any]]:
    """Get all service deployments and their high-level info.

    :param namespace: Namespace in which to list services.
    :param name: Name of service.
    :return: Dict of deployments and their attributes.
    """
    label_selector = f"app=bodywork,deployment-name={name}" if name else "app=bodywork"
    if namespace:
        k8s_deployment_query = k8s.AppsV1Api().list_namespaced_deployment(
            namespace=namespace, label_selector=label_selector
        )
    else:
        k8s_deployment_query = k8s.AppsV1Api().list_deployment_for_all_namespaces(
            label_selector=label_selector
        )
    deployment_info = {}
    for deployment in k8s_deployment_query.items:
        exposed_as_cluster_service = is_exposed_as_cluster_service(
            deployment.metadata.namespace, deployment.metadata.name
        )
        id = deployment_id(
            deployment.metadata.labels["deployment-name"],
            deployment.metadata.labels["stage"],
        )
        deployment_info[id] = {
            "name": deployment.metadata.name,
            "namespace": deployment.metadata.namespace,
            "service_exposed": exposed_as_cluster_service,
            "service_url": (
                cluster_service_url(
                    deployment.metadata.namespace, deployment.metadata.name
                )
                if exposed_as_cluster_service
                else "none"
            ),
            "service_port": (
                deployment.metadata.annotations["port"]
                if exposed_as_cluster_service
                else "none"
            ),
            "available_replicas": (
                0
                if deployment.status.available_replicas is None
                else deployment.status.available_replicas
            ),
            "unavailable_replicas": (
                0
                if deployment.status.unavailable_replicas is None
                else deployment.status.unavailable_replicas
            ),
            "git_url": deployment.spec.template.spec.containers[0].args[0],
            "git_branch": deployment.spec.template.spec.containers[0].args[1],
            "git_commit_hash": deployment.metadata.labels.get("git-commit-hash", "NA"),
            "has_ingress": (
                has_ingress(deployment.metadata.namespace, deployment.metadata.name)
            ),
            "ingress_route": (
                ingress_route(deployment.metadata.namespace, deployment.metadata.name)
                if has_ingress(deployment.metadata.namespace, deployment.metadata.name)
                else "none"
            ),
        }

    return deployment_info


def cluster_service_url(namespace: str, deployment_name: str) -> str:
    """Standardised URL to a service deployment.

    :param namespace: Namespace in which the deployment exists.
    :param deployment_name: The deployment's name.
    :return: The internal URL to access the cluster service from within
        the cluster.
    """
    return f"http://{deployment_name}.{namespace}.svc.cluster.local"


def expose_deployment_as_cluster_service(deployment: k8s.V1Deployment) -> None:
    """Expose a deployment as a Kubernetes service.

    :param deployment: A configured deployment object.
    """
    namespace = deployment.metadata.namespace
    name = deployment.metadata.name
    pod_label_selector = deployment.spec.selector["matchLabels"]
    pod_port = int(deployment.metadata.annotations["port"])

    service_spec = k8s.V1ServiceSpec(
        type="ClusterIP",
        selector=pod_label_selector,
        ports=[k8s.V1ServicePort(port=pod_port, target_port=pod_port)],
    )
    service_metadata = k8s.V1ObjectMeta(
        namespace=namespace, name=name, labels={"app": "bodywork", "stage": name}
    )
    service = k8s.V1Service(metadata=service_metadata, spec=service_spec)
    k8s.CoreV1Api().create_namespaced_service(namespace=namespace, body=service)


def is_exposed_as_cluster_service(namespace: str, name: str) -> bool:
    """Is a deployment exposed as a cluster service.

    :param namespace: Namespace in which to look for services.
    :param name: The name of the service.
    """
    services = k8s.CoreV1Api().list_namespaced_service(namespace=namespace)
    service_names = [service.metadata.name for service in services.items]
    return True if name in service_names else False


def stop_exposing_cluster_service(namespace: str, name: str) -> None:
    """Delete a service associated with a deployment.

    :param namespace: Namespace in which exists the service to delete.
    :param name: The name of the service.
    """
    k8s.CoreV1Api().delete_namespaced_service(
        namespace=namespace, name=name, propagation_policy="Background"
    )


def ingress_route(namespace: str, deployment_name: str) -> str:
    """Standardised route to a service deployment.

    :param namespace: Namespace in which the deployment exists.
    :param deployment_name: The deployment's name.
    :return: A route to use for ingress to the service deployment.
    """
    return f"/{namespace}/{deployment_name}"


def create_deployment_ingress(deployment: k8s.V1Deployment) -> None:
    """Create an ingress to a service backed by a deployment.

    :param deployment: A configured deployment object.
    """
    namespace = deployment.metadata.namespace
    name = deployment.metadata.name
    pod_port = int(deployment.metadata.annotations["port"])

    ingress_path = f"{ingress_route(namespace, name)}(/|$)(.*)"

    ingress_spec = k8s.V1IngressSpec(
        rules=[
            k8s.V1IngressRule(
                http=k8s.V1HTTPIngressRuleValue(
                    paths=[
                        k8s.V1HTTPIngressPath(
                            path=ingress_path,
                            path_type="Exact",
                            backend=k8s.V1IngressBackend(
                                service=k8s.V1IngressServiceBackend(
                                    name=name,
                                    port=k8s.V1ServiceBackendPort(number=pod_port),
                                )
                            ),
                        )
                    ]
                )
            )
        ]
    )

    ingress_metadata = k8s.V1ObjectMeta(
        namespace=namespace,
        name=name,
        annotations={
            "kubernetes.io/ingress.class": "nginx",
            "nginx.ingress.kubernetes.io/rewrite-target": "/$2",
        },
        labels={"app": "bodywork", "stage": name},
    )

    ingress = k8s.V1Ingress(metadata=ingress_metadata, spec=ingress_spec)

    k8s.NetworkingV1Api().create_namespaced_ingress(namespace=namespace, body=ingress)


def delete_deployment_ingress(namespace: str, name: str) -> None:
    """Delete an ingress to a service backed by a deployment.

    :param namespace: Namespace in which exists the ingress to delete.
    :param name: The name of the ingress.
    """
    k8s.NetworkingV1Api().delete_namespaced_ingress(
        namespace=namespace, name=name, propagation_policy="Background"
    )


def has_ingress(namespace: str, name: str) -> bool:
    """Does a service backed by a deployment have an ingress?

    :param namespace: Namespace in which to look for ingress resources.
    :param name: The name of the ingress.
    """
    ingresses = k8s.NetworkingV1Api().list_namespaced_ingress(
        namespace=namespace, label_selector="app=bodywork"
    )
    ingress_names = [ingress.metadata.name for ingress in ingresses.items]
    return True if name in ingress_names else False<|MERGE_RESOLUTION|>--- conflicted
+++ resolved
@@ -79,22 +79,9 @@
         the deployment must be observed as being 'ready', before its
         status is moved to complete. Defaults to 30s.
     :return: A configured k8s deployment object.
-    """
-<<<<<<< HEAD
-=======
+
+    """
     service_name = make_valid_k8s_name(stage_name)
-    vcs_env_vars = [
-        k8s.V1EnvVar(
-            name=SSH_PRIVATE_KEY_ENV_VAR,
-            value_from=k8s.V1EnvVarSource(
-                secret_key_ref=k8s.V1SecretKeySelector(
-                    key=SSH_PRIVATE_KEY_ENV_VAR, name=SSH_SECRET_NAME, optional=True
-                )
-            ),
-        )
-    ]
-    env_vars = vcs_env_vars + container_env_vars if container_env_vars else vcs_env_vars
->>>>>>> 06d37504
     container_resources = k8s.V1ResourceRequirements(
         requests={
             "cpu": f"{cpu_request}" if cpu_request else None,
