# bodywork - MLOps on Kubernetes.
# Copyright (C) 2020-2021  Bodywork Machine Learning Ltd.

# This program is free software: you can redistribute it and/or modify
# it under the terms of the GNU Affero General Public License as published
# by the Free Software Foundation, either version 3 of the License, or
# (at your option) any later version.

# This program is distributed in the hope that it will be useful,
# but WITHOUT ANY WARRANTY; without even the implied warranty of
# MERCHANTABILITY or FITNESS FOR A PARTICULAR PURPOSE.  See the
# GNU Affero General Public License for more details.

# You should have received a copy of the GNU Affero General Public License
# along with this program.  If not, see <https://www.gnu.org/licenses/>.

"""
Kubernetes API sub-module.

This collection of functions utilise the low-level Kubernetes Python
client to perform Bodywork-specific tasks.
"""
from .auth import (
    cluster_role_binding_exists,
    cluster_role_exists,
    delete_cluster_role_binding,
    workflow_cluster_role_binding_name,
    load_kubernetes_config,
    service_account_exists,
    setup_stages_service_account,
    setup_workflow_service_accounts,
)
from .workflow_jobs import (
    configure_workflow_job,
    configure_workflow_cronjob,
    create_workflow_job,
    create_workflow_cronjob,
    delete_workflow_cronjob,
    list_workflow_cronjobs,
    list_workflow_jobs,
    update_workflow_cronjob,
)
from .batch_jobs import (
    JobStatus,
    configure_batch_stage_job,
    create_job,
    delete_job,
    monitor_jobs_to_completion,
)
from .namespaces import namespace_exists, create_namespace, delete_namespace
from .pod_logs import get_latest_pod_name, get_pod_logs
from .secrets import (
    configure_env_vars_from_secrets,
    secret_exists,
    create_secret,
    delete_secret,
    list_secrets,
    replicate_secrets_in_namespace,
    update_secret,
    Secret,
    create_complete_secret_name,
    create_ssh_key_secret_from_file,
    create_secret_env_variable,
)
from .deployments import (
    DeploymentStatus,
    configure_service_stage_deployment,
    create_deployment,
    deployment_id,
    is_existing_deployment,
    update_deployment,
    rollback_deployment,
    delete_deployment,
    delete_all_namespace_deployments,
    monitor_deployments_to_completion,
    list_service_stage_deployments,
    cluster_service_url,
    expose_deployment_as_cluster_service,
    is_exposed_as_cluster_service,
    stop_exposing_cluster_service,
    ingress_route,
    create_deployment_ingress,
    delete_deployment_ingress,
    has_ingress,
)
from .utils import (
    api_exception_msg,
    create_k8s_environment_variables,
<<<<<<< HEAD
    EnvVars,
    make_valid_k8s_name,
=======
    EnvVar,
>>>>>>> 87c359db
)


__all__ = [
    "cluster_role_binding_exists",
    "cluster_role_exists",
    "delete_cluster_role_binding",
    "workflow_cluster_role_binding_name",
    "load_kubernetes_config",
    "service_account_exists",
    "setup_stages_service_account",
    "setup_workflow_service_accounts",
    "configure_workflow_cronjob",
    "create_workflow_job",
    "create_workflow_cronjob",
    "delete_workflow_cronjob",
    "list_workflow_cronjobs",
    "list_workflow_jobs",
    "JobStatus",
    "configure_workflow_job",
    "configure_batch_stage_job",
    "create_job",
    "delete_job",
    "monitor_jobs_to_completion",
    "namespace_exists",
    "create_namespace",
    "delete_namespace",
    "get_latest_pod_name",
    "get_pod_logs",
    "configure_env_vars_from_secrets",
    "secret_exists",
    "create_secret",
    "delete_secret",
    "list_secrets",
    "DeploymentStatus",
    "configure_service_stage_deployment",
    "create_deployment",
    "deployment_id",
    "is_existing_deployment",
    "update_deployment",
    "rollback_deployment",
    "delete_deployment",
    "delete_all_namespace_deployments",
    "monitor_deployments_to_completion",
    "list_service_stage_deployments",
    "cluster_service_url",
    "expose_deployment_as_cluster_service",
    "is_exposed_as_cluster_service",
    "stop_exposing_cluster_service",
    "ingress_route",
    "create_deployment_ingress",
    "delete_deployment_ingress",
    "has_ingress",
    "api_exception_msg",
    "create_k8s_environment_variables",
<<<<<<< HEAD
    "EnvVars",
    "make_valid_k8s_name",
=======
    "EnvVar",
>>>>>>> 87c359db
    "replicate_secrets_in_namespace",
    "update_secret",
    "Secret",
    "update_workflow_cronjob",
    "create_complete_secret_name",
    "create_ssh_key_secret_from_file",
    "create_secret_env_variable",
]<|MERGE_RESOLUTION|>--- conflicted
+++ resolved
@@ -86,12 +86,8 @@
 from .utils import (
     api_exception_msg,
     create_k8s_environment_variables,
-<<<<<<< HEAD
     EnvVars,
     make_valid_k8s_name,
-=======
-    EnvVar,
->>>>>>> 87c359db
 )
 
 
@@ -147,12 +143,8 @@
     "has_ingress",
     "api_exception_msg",
     "create_k8s_environment_variables",
-<<<<<<< HEAD
     "EnvVars",
     "make_valid_k8s_name",
-=======
-    "EnvVar",
->>>>>>> 87c359db
     "replicate_secrets_in_namespace",
     "update_secret",
     "Secret",
