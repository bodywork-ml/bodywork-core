# bodywork - MLOps on Kubernetes.
# Copyright (C) 2020-2021  Bodywork Machine Learning Ltd.

# This program is free software: you can redistribute it and/or modify
# it under the terms of the GNU Affero General Public License as published
# by the Free Software Foundation, either version 3 of the License, or
# (at your option) any later version.

# This program is distributed in the hope that it will be useful,
# but WITHOUT ANY WARRANTY; without even the implied warranty of
# MERCHANTABILITY or FITNESS FOR A PARTICULAR PURPOSE.  See the
# GNU Affero General Public License for more details.

# You should have received a copy of the GNU Affero General Public License
# along with this program.  If not, see <https://www.gnu.org/licenses/>.

"""
Kubernetes API sub-module.

This collection of functions utilise the low-level Kubernetes Python
client to perform Bodywork-specific tasks.
"""
from .auth import (
    cluster_role_binding_exists,
    cluster_role_exists,
    delete_cluster_role_binding,
    workflow_cluster_role_binding_name,
    load_kubernetes_config,
    service_account_exists,
    setup_stages_service_account,
    setup_workflow_service_accounts,
)
from .workflow_jobs import (
    configure_workflow_job,
    configure_workflow_cronjob,
    create_workflow_job,
    create_workflow_cronjob,
    delete_workflow_cronjob,
    list_workflow_cronjobs,
    list_workflow_jobs,
    update_workflow_cronjob,
)
from .batch_jobs import (
    JobStatus,
    configure_batch_stage_job,
    create_job,
    delete_job,
    monitor_jobs_to_completion,
)
from .namespaces import namespace_exists, create_namespace, delete_namespace
from .pod_logs import get_latest_pod_name, get_pod_logs
from .secrets import (
    configure_env_vars_from_secrets,
    secret_exists,
    create_secret,
    delete_secret,
    list_secrets,
    replicate_secrets_in_namespace,
    update_secret,
    Secret,
)
from .service_deployments import (
    DeploymentStatus,
    configure_service_stage_deployment,
    create_deployment,
    is_existing_deployment,
    update_deployment,
    rollback_deployment,
    delete_deployment,
    delete_all_namespace_deployments,
    monitor_deployments_to_completion,
    list_service_stage_deployments,
    cluster_service_url,
    expose_deployment_as_cluster_service,
    is_exposed_as_cluster_service,
    stop_exposing_cluster_service,
    ingress_route,
    create_deployment_ingress,
    delete_deployment_ingress,
    has_ingress,
)
from .utils import api_exception_msg, create_k8s_environment_variables, EnvVars


__all__ = [
    "cluster_role_binding_exists",
    "cluster_role_exists",
    "delete_cluster_role_binding",
    "workflow_cluster_role_binding_name",
    "load_kubernetes_config",
    "service_account_exists",
    "setup_stages_service_account",
    "setup_workflow_service_accounts",
    "configure_workflow_cronjob",
    "create_workflow_job",
    "create_workflow_cronjob",
    "delete_workflow_cronjob",
    "list_workflow_cronjobs",
    "list_workflow_jobs",
    "JobStatus",
    "configure_workflow_job",
    "configure_batch_stage_job",
    "create_job",
    "delete_job",
    "monitor_jobs_to_completion",
    "namespace_exists",
    "create_namespace",
    "delete_namespace",
    "get_latest_pod_name",
    "get_pod_logs",
    "configure_env_vars_from_secrets",
    "secret_exists",
    "create_secret",
    "delete_secret",
    "list_secrets",
    "DeploymentStatus",
    "configure_service_stage_deployment",
    "create_deployment",
    "is_existing_deployment",
    "update_deployment",
    "rollback_deployment",
    "delete_deployment",
    "delete_all_namespace_deployments",
    "monitor_deployments_to_completion",
    "list_service_stage_deployments",
    "cluster_service_url",
    "expose_deployment_as_cluster_service",
    "is_exposed_as_cluster_service",
    "stop_exposing_cluster_service",
    "ingress_route",
    "create_deployment_ingress",
    "delete_deployment_ingress",
    "has_ingress",
    "api_exception_msg",
    "create_k8s_environment_variables",
    "EnvVars",
    "replicate_secrets_in_namespace",
<<<<<<< HEAD
    "update_secret",
    "Secret",
=======
    "update_workflow_cronjob",
>>>>>>> 57fedf8c
]<|MERGE_RESOLUTION|>--- conflicted
+++ resolved
@@ -135,10 +135,6 @@
     "create_k8s_environment_variables",
     "EnvVars",
     "replicate_secrets_in_namespace",
-<<<<<<< HEAD
     "update_secret",
     "Secret",
-=======
-    "update_workflow_cronjob",
->>>>>>> 57fedf8c
-]+    "update_workflow_cronjob",