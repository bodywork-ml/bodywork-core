# bodywork - MLOps on Kubernetes.
# Copyright (C) 2020-2021  Bodywork Machine Learning Ltd.

# This program is free software: you can redistribute it and/or modify
# it under the terms of the GNU Affero General Public License as published
# by the Free Software Foundation, either version 3 of the License, or
# (at your option) any later version.

# This program is distributed in the hope that it will be useful,
# but WITHOUT ANY WARRANTY; without even the implied warranty of
# MERCHANTABILITY or FITNESS FOR A PARTICULAR PURPOSE.  See the
# GNU Affero General Public License for more details.

# You should have received a copy of the GNU Affero General Public License
# along with this program.  If not, see <https://www.gnu.org/licenses/>.

"""
High-level interface to the Kubernetes jobs and cronjobs APIs, as used
to create and manage cronjobs that execute Bodywork project workflows.
"""
import os
import random
from datetime import datetime
from typing import Dict, Union, Optional, List
from kubernetes import client as k8s

from ..constants import (
    BODYWORK_DOCKER_IMAGE,
    BODYWORK_WORKFLOW_SERVICE_ACCOUNT,
    BODYWORK_WORKFLOW_JOB_TIME_TO_LIVE,
)
from .utils import make_valid_k8s_name


def configure_workflow_job(
    namespace: str,
    project_repo_url: str,
    project_repo_branch: str = "master",
    retries: int = 2,
    image: str = BODYWORK_DOCKER_IMAGE,
<<<<<<< HEAD
    job_name: str = None,
    container_env_vars: Optional[List[k8s.V1EnvVar]] = None,
=======
    job_name: Optional[str] = None,
>>>>>>> 06d37504
) -> k8s.V1Job:
    """Configure a Bodywork workflow execution job.

    :param namespace: The namespace to deploy the job to.
    :param project_repo_url: The URL for the Bodywork project Git
        repository.
    :param project_repo_branch: The Bodywork project Git repository
        branch to use, defaults to 'master'.
    :param retries: Number of times to retry running the stage to
        completion (if necessary), defaults to 2.
    :param image: Docker image to use for running the stage within,
        defaults to BODYWORK_DOCKER_IMAGE.
    :param job_name: Set the job name.
    :param container_env_vars: List of k8s environment variables to add.
    :return: A configured k8s job object.
    """
    args = [
        "--git-url",
        project_repo_url,
        "--git-branch",
        project_repo_branch,
    ]

    container = k8s.V1Container(
        name="bodywork",
        image=image,
        image_pull_policy="Always",
        env=container_env_vars,
        command=[
            "bodywork",
            "deployment",
            "create",
        ],
        args=args,
    )
    pod_spec = k8s.V1PodSpec(
        service_account_name=BODYWORK_WORKFLOW_SERVICE_ACCOUNT,
        containers=[container],
        restart_policy="Never",
    )
    pod_template_spec = k8s.V1PodTemplateSpec(spec=pod_spec)
    job_spec = k8s.V1JobSpec(
        template=pod_template_spec,
        completions=1,
        backoff_limit=retries,
        ttl_seconds_after_finished=BODYWORK_WORKFLOW_JOB_TIME_TO_LIVE,
    )
    if not job_name:
        job_name = _create_job_name(project_repo_url, project_repo_branch)
    job = k8s.V1Job(
        metadata=k8s.V1ObjectMeta(
            name=make_valid_k8s_name(job_name),
            namespace=namespace,
            labels={"app": "bodywork", "deployment-name": job_name},
        ),
        spec=job_spec,
    )
    return job


def _create_job_name(project_repo_url: str, project_repo_branch: str) -> str:
    """Create unique job name.

    :param project_repo_url: The URL for the Bodywork project Git
        repository.
    :param project_repo_branch: The Bodywork project Git repository
        branch being used.
    """
    repo_name = os.path.splitext(os.path.basename(project_repo_url))[0]
    return f"{repo_name}-{project_repo_branch}-{random.randint(0,999999)}"


def create_workflow_job(job: k8s.V1Job) -> None:
    """Create a workflow execution job.

    :param job: A configured job object.
    """
    k8s.BatchV1Api().create_namespaced_job(body=job, namespace=job.metadata.namespace)


def configure_workflow_cronjob(
    cron_schedule: str,
    namespace: str,
    job_name: str,
    project_repo_url: str,
    project_repo_branch: str = "master",
    retries: int = 2,
    successful_jobs_history_limit: int = 1,
    failed_jobs_history_limit: int = 1,
    image: str = BODYWORK_DOCKER_IMAGE,
    env_vars: Optional[List[k8s.V1EnvVar]] = None,
) -> k8s.V1beta1CronJob:
    """Configure a Bodywork workflow cronjob.

    A cronjob is a k8s job that is executed on a cron-like schedule. In
    this particular instance, the job will execute the `run_workflow`
    function that will orchestrate the required jobs and deployments.

    :param cron_schedule: A valid cron schedule definition.
    :param job_name: The name to give the cronjob.
    :param namespace: Namespace to create cronjob in.
    :param project_repo_url: The URL for the Bodywork project Git
        repository.
    :param project_repo_branch: The Bodywork project Git repository
        branch to use, defaults to 'master'.
    :param retries: Number of times to retry running the stage to
        completion (if necessary), defaults to 2.
    :param successful_jobs_history_limit: The number of successful job
        runs (pods) to keep, defaults to 1.
    :param failed_jobs_history_limit: The number of unsuccessful job
        runs (pods) to keep, defaults to 1.
    :param image: Docker image to use for running the stage within,
        defaults to BODYWORK_DOCKER_IMAGE.
    :param env_vars: List of k8s environment variables to add.
    :return: A configured k8s cronjob object.
    """
    job = configure_workflow_job(
        namespace=namespace,
        project_repo_url=project_repo_url,
        project_repo_branch=project_repo_branch,
        retries=retries,
        image=image,
        job_name=job_name,
        container_env_vars=env_vars
    )
    job_template = k8s.V1beta1JobTemplateSpec(metadata=job.metadata, spec=job.spec)
    cronjob_spec = k8s.V1beta1CronJobSpec(
        schedule=cron_schedule,
        successful_jobs_history_limit=successful_jobs_history_limit,
        failed_jobs_history_limit=failed_jobs_history_limit,
        job_template=job_template,
    )
    cronjob = k8s.V1beta1CronJob(metadata=job.metadata, spec=cronjob_spec)
    return cronjob


def create_workflow_cronjob(cron_job: k8s.V1Job) -> None:
    """Create a cron-job on a k8s cluster.

    :param cron_job: A configured cron-job object.
    """
    k8s.BatchV1beta1Api().create_namespaced_cron_job(
        body=cron_job, namespace=cron_job.metadata.namespace
    )


def update_workflow_cronjob(
    namespace: str,
    name: str,
    schedule: Optional[str] = None,
    project_repo_url: Optional[str] = None,
    project_repo_branch: Optional[str] = None,
    retries: Optional[int] = None,
    successful_jobs_history_limit: Optional[int] = None,
    failed_jobs_history_limit: Optional[int] = None,
) -> None:
    """Update a Bodywork workflow cronjob.

    :param name: The name  of the cronjob.
    :param namespace: Namespace the cronjob resides in.
    :param schedule: A valid cron schedule definition.
    :param project_repo_url: The URL for the Bodywork project Git
        repository.
    :param project_repo_branch: The Bodywork project Git repository
        branch to use, defaults to 'master'.
    :param retries: Number of times to retry running the stage to
        completion (if necessary), defaults to 2.
    :param successful_jobs_history_limit: The number of successful job
        runs (pods) to keep, defaults to 1.
    :param failed_jobs_history_limit: The number of unsuccessful job
        runs (pods) to keep, defaults to 1.
    """

    if not schedule:
        schedule = (
            k8s.BatchV1beta1Api()
            .read_namespaced_cron_job(name, namespace)
            .spec.schedule
        )

    if project_repo_url and project_repo_branch:
        pod_spec = k8s.V1PodSpec(
            containers=[
                k8s.V1Container(
                    name="bodywork",
                    command=[
                        "bodywork",
                        "deployment",
                        "create",
                    ],
                    args=[
                        "--git-url",
                        project_repo_url,
                        "--git-branch",
                        project_repo_branch,
                    ],
                )
            ],
        )
        job = k8s.V1Job(
            spec=k8s.V1JobSpec(
                template=k8s.V1PodTemplateSpec(spec=pod_spec),
                backoff_limit=retries,
            )
        )
        job_template = k8s.V1beta1JobTemplateSpec(spec=job.spec)
    else:
        job_template = k8s.V1beta1JobTemplateSpec()

    cronjob = k8s.V1beta1CronJob(
        spec=k8s.V1beta1CronJobSpec(
            job_template=job_template,
            schedule=schedule,
            successful_jobs_history_limit=successful_jobs_history_limit,
            failed_jobs_history_limit=failed_jobs_history_limit,
        )
    )

    k8s.BatchV1beta1Api().patch_namespaced_cron_job(name, namespace, cronjob)


def delete_workflow_cronjob(namespace: str, name: str) -> None:
    """Delete a cron-job on a k8s cluster.

    :param namespace: Namespace in which to look for the cronjob to
        delete.
    :param name: The name of the cronjob to be deleted.
    """
    k8s.BatchV1beta1Api().delete_namespaced_cron_job(
        name=name,
        namespace=namespace,
        body=k8s.V1DeleteOptions(propagation_policy="Background"),
    )


def list_workflow_cronjobs(namespace: str) -> Dict[str, Dict[str, str]]:
    """Get all cronjobs and their high-level info.

    :param namespace: Namespace in which to list cronjobs.
    """
    cronjobs = k8s.BatchV1beta1Api().list_namespaced_cron_job(namespace=namespace)
    cronjob_info = {
        cronjob.metadata.name: {
            "schedule": cronjob.spec.schedule,
            "last_scheduled_time": cronjob.status.last_schedule_time,
            "retries": cronjob.spec.job_template.spec.backoff_limit,
            "git_url": (
                cronjob.spec.job_template.spec.template.spec.containers[0].args[1]
            ),
            "git_branch": (
                cronjob.spec.job_template.spec.template.spec.containers[0].args[3]
            ),
        }
        for cronjob in cronjobs.items
    }
    return cronjob_info


def list_workflow_jobs(
    namespace: str, job_name: str
) -> Dict[str, Dict[str, Union[datetime, bool]]]:
    """Get historic workflow jobs.

    Get status information for workflow jobs owned by a job or cronjob.

    :param namespace: Namespace in which to list workflow jobs.
    :param job_name: Name of job that triggered workflow job.
    :return: Dictionary of workflow jobs each mapping to a dictionary of
        status information fields for the workflow.
    """
    workflow_jobs_query = k8s.BatchV1Api().list_namespaced_job(namespace=namespace)
    workflow_jobs_info = {
        workflow_job.metadata.name: {
            "start_time": workflow_job.status.start_time,
            "completion_time": workflow_job.status.completion_time,
            "active": True if workflow_job.status.active else False,
            "succeeded": True if workflow_job.status.succeeded else False,
            "failed": True if workflow_job.status.failed else False,
        }
        for workflow_job in workflow_jobs_query.items
        if workflow_job.metadata.name.startswith(job_name)
    }
    return workflow_jobs_info<|MERGE_RESOLUTION|>--- conflicted
+++ resolved
@@ -38,12 +38,8 @@
     project_repo_branch: str = "master",
     retries: int = 2,
     image: str = BODYWORK_DOCKER_IMAGE,
-<<<<<<< HEAD
-    job_name: str = None,
+    job_name: Optional[str] = None,
     container_env_vars: Optional[List[k8s.V1EnvVar]] = None,
-=======
-    job_name: Optional[str] = None,
->>>>>>> 06d37504
 ) -> k8s.V1Job:
     """Configure a Bodywork workflow execution job.
 
@@ -60,12 +56,6 @@
     :param container_env_vars: List of k8s environment variables to add.
     :return: A configured k8s job object.
     """
-    args = [
-        "--git-url",
-        project_repo_url,
-        "--git-branch",
-        project_repo_branch,
-    ]
 
     container = k8s.V1Container(
         name="bodywork",
@@ -77,7 +67,12 @@
             "deployment",
             "create",
         ],
-        args=args,
+        args=[
+            "--git-url",
+            project_repo_url,
+            "--git-branch",
+            project_repo_branch,
+        ],
     )
     pod_spec = k8s.V1PodSpec(
         service_account_name=BODYWORK_WORKFLOW_SERVICE_ACCOUNT,
