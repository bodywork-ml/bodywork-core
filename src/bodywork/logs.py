# bodywork - MLOps on Kubernetes.
# Copyright (C) 2020-2021  Bodywork Machine Learning Ltd.

# This program is free software: you can redistribute it and/or modify
# it under the terms of the GNU Affero General Public License as published
# by the Free Software Foundation, either version 3 of the License, or
# (at your option) any later version.

# This program is distributed in the hope that it will be useful,
# but WITHOUT ANY WARRANTY; without even the implied warranty of
# MERCHANTABILITY or FITNESS FOR A PARTICULAR PURPOSE.  See the
# GNU Affero General Public License for more details.

# You should have received a copy of the GNU Affero General Public License
# along with this program.  If not, see <https://www.gnu.org/licenses/>.

"""
Custom logger for use accross all Bodywork modules.
"""
import os
from logging import (
    CRITICAL,
    DEBUG,
    ERROR,
    getLogger,
    INFO,
    Logger,
    WARNING,
)
from pathlib import Path
from typing import Optional

from rich.logging import RichHandler
from rich.highlighter import NullHighlighter

from .config import BodyworkConfig
from .constants import (
    DEFAULT_LOG_LEVEL,
    DEFAULT_LOG_LEVEL_ENV_VAR,
    DEFAULT_PROJECT_DIR,
    PROJECT_CONFIG_FILENAME,
)
<<<<<<< HEAD
from .cli.terminal import console
=======
from .exceptions import BodyworkConfigError
>>>>>>> 90af11cb


def bodywork_log_factory(
    log_level: Optional[str] = None,
    config_file_path: Path = DEFAULT_PROJECT_DIR / PROJECT_CONFIG_FILENAME,
) -> Logger:
    """Create a standardised Bodywork logger.

    If a log level is specified as an argument, then it will take
    precedence overall all other methods of setting the log-level. Next
    in the waterfall of priority is the log-level set in the project
    config file, and then after that the level set by the
    BODYWORK_LOG_LEVEL environment variable. Failing that, the default
    log level (INFO) will be used.

    :param log_level: The minimum severity level of messages to log,
        defaults to None.
    :param config_file_path: Path to project config file, defaults
        DEFAULT_PROJECT_DIR/PROJECT_CONFIG_FILENAME.
    """
    log_level_mapping = {
        "DEBUG": DEBUG,
        "INFO": INFO,
        "WARNING": WARNING,
        "ERROR": ERROR,
        "CRITICAL": CRITICAL,
    }
    log = getLogger("bodywork")
    if log_level is not None:
        log.setLevel(log_level_mapping[log_level])
    else:
        try:
            bodywork_config = BodyworkConfig(config_file_path)
            log.setLevel(bodywork_config.logging.log_level)
        except BodyworkConfigError:
            try:
                log_level_from_env_var = os.environ[DEFAULT_LOG_LEVEL_ENV_VAR]
                log.setLevel(log_level_mapping[log_level_from_env_var])
            except KeyError:
                log.setLevel(log_level_mapping[DEFAULT_LOG_LEVEL])
    if not log.hasHandlers():
        log_handler = RichHandler(
            console=console,
            show_path=False,
            highlighter=NullHighlighter(),
            omit_repeated_times=False,
            rich_tracebacks=True,
        )
        log.addHandler(log_handler)
    return log<|MERGE_RESOLUTION|>--- conflicted
+++ resolved
@@ -40,11 +40,8 @@
     DEFAULT_PROJECT_DIR,
     PROJECT_CONFIG_FILENAME,
 )
-<<<<<<< HEAD
 from .cli.terminal import console
-=======
 from .exceptions import BodyworkConfigError
->>>>>>> 90af11cb
 
 
 def bodywork_log_factory(
