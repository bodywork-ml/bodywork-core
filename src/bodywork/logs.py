--- conflicted
+++ resolved
@@ -40,11 +40,8 @@
     DEFAULT_PROJECT_DIR,
     PROJECT_CONFIG_FILENAME,
 )
-<<<<<<< HEAD
 from .exceptions import BodyworkConfigError
-=======
 from .cli.terminal import console
->>>>>>> a28c8198
 
 
 def bodywork_log_factory(
