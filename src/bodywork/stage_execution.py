--- conflicted
+++ resolved
@@ -58,7 +58,6 @@
         if stage.requirements:
             _install_python_requirements(stage.requirements)
         run(
-<<<<<<< HEAD
             ["python", stage.executable_module, *stage.args],
             check=True,
             cwd=stage.executable_module_path.parent,
@@ -69,15 +68,6 @@
             f"successfully ran stage={stage_name} from {repo_branch} branch of repo"
             f" at {repo_url}"
         )
-=======
-            ['python', stage.executable_module, *stage.args],
-            check=True,
-            cwd=stage.executable_module_path.parent,
-            encoding='utf-8'
-        )
-        log.info(f'successfully ran stage={stage_name} from {repo_branch} branch of '
-                 f'repo at {repo_url}')
->>>>>>> 38a495be
     except Exception as e:
         stage_failure_exception = BodyworkStageFailure(stage_name, e.__repr__())
         log.error(stage_failure_exception)
