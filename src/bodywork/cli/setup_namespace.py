# bodywork - MLOps on Kubernetes.
# Copyright (C) 2020-2021  Bodywork Machine Learning Ltd.

# This program is free software: you can redistribute it and/or modify
# it under the terms of the GNU Affero General Public License as published
# by the Free Software Foundation, either version 3 of the License, or
# (at your option) any later version.

# This program is distributed in the hope that it will be useful,
# but WITHOUT ANY WARRANTY; without even the implied warranty of
# MERCHANTABILITY or FITNESS FOR A PARTICULAR PURPOSE.  See the
# GNU Affero General Public License for more details.

# You should have received a copy of the GNU Affero General Public License
# along with this program.  If not, see <https://www.gnu.org/licenses/>.

"""
This module contains functions for helping with the creation of a
Kubernetes namespace with the necessary service accounts and roles to
run workflows, jobs and service deployments, securely. It is target at
being called from the CLI.
"""
from .terminal import print_info, print_warn
from .. import k8s
from ..constants import (
    BODYWORK_WORKFLOW_SERVICE_ACCOUNT,
)


def is_namespace_available_for_bodywork(namespace: str) -> bool:
    """Is the namespace available for use by Bodywork.

    :param namespace: The namespace to check.
    :return: Boolean flag indicating the namespace's availability for
        running Bodywork projects.
    """
    if not k8s.namespace_exists(namespace):
        print_warn(f"Could not find namespace={namespace} on k8s cluster.")
        return False
    workflow_controller_sa_exists = k8s.service_account_exists(
        namespace, BODYWORK_WORKFLOW_SERVICE_ACCOUNT
    )
    workflow_controller_sa_cluster_role_binding_exists = (
        k8s.cluster_role_binding_exists(
            k8s.workflow_cluster_role_binding_name(namespace)
        )
    )
    is_namespace_setup = (
        True
        if (
            workflow_controller_sa_exists
            and workflow_controller_sa_cluster_role_binding_exists
        )
        else False
    )
    if is_namespace_setup:
        return True
    else:
        if not workflow_controller_sa_exists:
            print_warn(
                f"Missing service-account={BODYWORK_WORKFLOW_SERVICE_ACCOUNT} from "
                f"namespace={namespace}."
            )
        if not workflow_controller_sa_cluster_role_binding_exists:
            print_warn(
                f"Missing cluster-role-binding="
                f"{k8s.workflow_cluster_role_binding_name(namespace)}."
            )
<<<<<<< HEAD
=======
        if not jobs_and_deployments_sa_exists:
            print_warn(
                f"Missing service-account={BODYWORK_STAGES_SERVICE_ACCOUNT} from "
                f"namespace={namespace}."
            )
>>>>>>> fd678980
        return False


def setup_namespace_with_service_accounts_and_roles(namespace: str) -> None:
    """Setup kubernetes namespace for Bodywork Workflow accounts.

    If the namespace does not already exist, then it will be created
    first. Then the cluster/service accounts required by bodywork to
    run workflows will be created.

    Note, that to use this function the Kubernetes user running the
    command must be authorised to create namespaces, service accounts,
    roles and cluster-roles.

    :param namespace: Name of namespace.
    """
    if k8s.namespace_exists(namespace):
        print_warn(f"namespace={namespace} already exists.")
    else:
        print_info(f"Creating namespace={namespace}.")
        k8s.create_namespace(namespace)

    workflow_sa = BODYWORK_WORKFLOW_SERVICE_ACCOUNT
    workflow_crb = k8s.workflow_cluster_role_binding_name(namespace)
    if k8s.service_account_exists(namespace, workflow_sa):
        print_warn(
            f"service-account={workflow_sa} already exists in namespace={namespace}."
        )
    else:
        print_info(f"Creating service-account={workflow_sa} in namespace={namespace}.")
        print_info(f"Creating cluster-role-binding={workflow_crb}.")
        k8s.setup_workflow_service_accounts(namespace)<|MERGE_RESOLUTION|>--- conflicted
+++ resolved
@@ -66,14 +66,6 @@
                 f"Missing cluster-role-binding="
                 f"{k8s.workflow_cluster_role_binding_name(namespace)}."
             )
-<<<<<<< HEAD
-=======
-        if not jobs_and_deployments_sa_exists:
-            print_warn(
-                f"Missing service-account={BODYWORK_STAGES_SERVICE_ACCOUNT} from "
-                f"namespace={namespace}."
-            )
->>>>>>> fd678980
         return False
 
 
