--- conflicted
+++ resolved
@@ -31,14 +31,9 @@
 from pkg_resources import get_distribution
 
 from ..config import BodyworkConfig
-<<<<<<< HEAD
+from .terminal import print_info, print_warn
 from bodywork.cli.workflow_jobs import (
     create_workflow_job,
-=======
-from .terminal import print_info, print_warn
-from .workflow_jobs import (
-    create_workflow_job_in_namespace,
->>>>>>> fd678980
     create_workflow_cronjob,
     display_cronjobs,
     display_workflow_job_history,
@@ -363,13 +358,8 @@
     if command == "create" and not git_repo_url:
         print_warn("Please specify Git repo URL for the deployment you want to create.")
         sys.exit(1)
-<<<<<<< HEAD
     if (command != "create" and command != "display") and not name:
-        print("please specify --name for the deployment")
-=======
-    if command != "create" and not name:
         print_warn("Please specify --name for the deployment job.")
->>>>>>> fd678980
         sys.exit(1)
     if command == "create":
         if run_workflow_controller_locally:
@@ -486,31 +476,7 @@
     elif command == "logs":
         display_workflow_job_logs(BODYWORK_DEPLOYMENT_JOBS_NAMESPACE, name)
     else:
-<<<<<<< HEAD
         display_cronjobs(BODYWORK_DEPLOYMENT_JOBS_NAMESPACE)
-=======
-        display_cronjobs_in_namespace(BODYWORK_DEPLOYMENT_JOBS_NAMESPACE, name)
-    sys.exit(0)
-
-
-@handle_k8s_exceptions
-def service(args: Namespace) -> None:
-    """Service deployment command handler.
-
-    :param args: Arguments passed to the run command from the CLI.
-    """
-    command = args.command
-    namespace = args.namespace
-    name = args.name
-    if command == "delete" and not name:
-        print_warn("Please specify --name for the service.")
-        sys.exit(1)
-    load_kubernetes_config()
-    if command == "delete":
-        delete_service_deployment_in_namespace(namespace, name)
-    else:
-        display_service_deployments(namespace, name)
->>>>>>> fd678980
     sys.exit(0)
 
 
@@ -525,11 +491,7 @@
     name = args.name
     key_value_strings = args.data
     if (command == "create" or command == "delete" or command == "update") and not name:
-<<<<<<< HEAD
-        print("please specify the name of the secret")
-=======
         print_warn("Please specify the name of the secret.")
->>>>>>> fd678980
         sys.exit(1)
     if (
         command == "create" or command == "delete" or command == "update"
@@ -599,7 +561,9 @@
     try:
         repo_url = args.git_repo_url
         repo_branch = args.git_repo_branch
-        docker_image = args.bodywork_docker_image
+        docker_image = (
+            None if args.bodywork_docker_image == "" else args.bodywork_docker_image
+        )
         load_kubernetes_config()
         run_workflow(repo_url, repo_branch, docker_image_override=docker_image)
         sys.exit(0)
