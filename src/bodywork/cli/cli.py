--- conflicted
+++ resolved
@@ -179,15 +179,9 @@
 @k8s_auth
 def _create_deployment(
     git_url: str = Argument(...),
-<<<<<<< HEAD
-    git_branch: str = Argument(...),
+    git_branch: str = Option("", "--branch"),
     asynchronous: bool = Option(False, "--async", hidden=True),
     asynchronous_job_name: str = Option("", "--async-job-name", hidden=True),
-=======
-    git_branch: str = Option("", "--branch"),
-    asynchronous: bool = Option(False, "--async"),
-    asynchronous_job_name: str = Option("", "--async-job-name"),
->>>>>>> 00dc5386
     ssh_key_path: str = Option("", "--ssh"),
     secrets_group: str = Option("", "--group", "--secrets-group"),
     image: str = Option(None, "--bodywork-image", hidden=True),
@@ -269,17 +263,11 @@
 @k8s_auth
 def _update_deployment(
     git_url: str = Argument(...),
-<<<<<<< HEAD
-    git_branch: str = Argument(...),
+    git_branch: str = Option("", "--branch"),
     asynchronous: bool = Option(False, "--async", hidden=True),
     asynchronous_job_name: str = Option("", "--async-job-name", hidden=True),
     image: str = Option(None, "--bodywork-image", hidden=True),
-=======
-    git_branch: str = Option("", "--branch"),
-    asynchronous: bool = Option(False, "--async"),
-    asynchronous_job_name: str = Option("", "--async-job-name"),
     image: str = Option(None, "--bodywork-image"),
->>>>>>> 00dc5386
     retries: int = Option(1),
 ):
     _create_deployment(
