# bodywork - MLOps on Kubernetes.
# Copyright (C) 2020-2021  Bodywork Machine Learning Ltd.

# This program is free software: you can redistribute it and/or modify
# it under the terms of the GNU Affero General Public License as published
# by the Free Software Foundation, either version 3 of the License, or
# (at your option) any later version.

# This program is distributed in the hope that it will be useful,
# but WITHOUT ANY WARRANTY; without even the implied warranty of
# MERCHANTABILITY or FITNESS FOR A PARTICULAR PURPOSE.  See the
# GNU Affero General Public License for more details.

# You should have received a copy of the GNU Affero General Public License
# along with this program.  If not, see <https://www.gnu.org/licenses/>.

"""
Command Line Interface (CLI)
"""
import sys
import traceback
import urllib3
import warnings
from argparse import ArgumentParser, Namespace
from functools import wraps
from pathlib import Path
from time import sleep
from typing import Callable, Any

import kubernetes
from pkg_resources import get_distribution

from ..config import BodyworkConfig
from .workflow_jobs import (
    create_workflow_job_in_namespace,
    create_workflow_cronjob_in_namespace,
    display_cronjobs_in_namespace,
    display_workflow_job_history,
    display_workflow_job_logs,
    delete_workflow_cronjob_in_namespace,
    delete_workflow_job_in_namespace,
)
from .service_deployments import (
    delete_service_deployment_in_namespace,
    display_service_deployments_in_namespace,
)
from .secrets import (
    create_secret_in_namespace,
    delete_secret_in_namespace,
    display_secrets_in_namespace,
    parse_cli_secrets_strings,
)
from .setup_namespace import (
    is_namespace_available_for_bodywork,
    setup_namespace_with_service_accounts_and_roles,
)
from ..exceptions import (
    BodyworkConfigValidationError,
    BodyworkConfigMissingSectionError,
    BodyworkConfigParsingError,
    BodyworkWorkflowExecutionError,
)
from ..k8s import api_exception_msg, load_kubernetes_config
from ..stage_execution import run_stage
from ..workflow_execution import get_config_from_git_repo, run_workflow

warnings.simplefilter(action='ignore')


def cli() -> None:
    """Main entry point for the Bodywork CLI.

    Parses commands and arguments and delegates execution to the
    relevant function.
    """
    # top level interface
    cli_arg_parser = ArgumentParser(
        prog="bodywork",
        description="Deploy machine learning projects developed in Python, to k8s.",
    )
    cli_arg_parser.add_argument(
        "--version", action="version", version=get_distribution("bodywork").version
    )
    cli_arg_subparser = cli_arg_parser.add_subparsers()

    # debug interface
    debug_cmd_parser = cli_arg_subparser.add_parser("debug")
    debug_cmd_parser.set_defaults(func=debug)
    debug_cmd_parser.add_argument(
        "seconds", type=int, help="Seconds to stay alive before exiting."
    )

    # deployment interface
    deployment_cmd_parser = cli_arg_subparser.add_parser("deployment")
    deployment_cmd_parser.set_defaults(func=deployment)
    deployment_cmd_parser.add_argument(
        "command",
        type=str,
        choices=["create", "display", "logs", "delete_job"],
        help="Deployment action to perform.",
    )
    deployment_cmd_parser.add_argument(
        "--namespace",
        "--ns",
        required=True,
        type=str,
        help="Kubernetes namespace to operate in.",
    )
    deployment_cmd_parser.add_argument(
        "--name", type=str, default="", help="The name given to the workflow job."
    )
    deployment_cmd_parser.add_argument(
        "--git-repo-url",
        type=str,
        default="",
        help="Git repository URL containing the Bodywork project.",
    )
    deployment_cmd_parser.add_argument(
        "--git-repo-branch",
        type=str,
        default="master",
        help="Git repository branch to run.",
    )
    deployment_cmd_parser.add_argument(
        "--retries",
        type=int,
        default=2,
        help="Number of times to retry a failed workflow job.",
    )
    deployment_cmd_parser.add_argument(
        "--local-workflow-controller",
        "--local",
        "-L",
        default=False,
        action="store_true",
        help="Run the workflow-controller locally.",
    )

    # cronjob interface
    cronjob_cmd_parser = cli_arg_subparser.add_parser("cronjob")
    cronjob_cmd_parser.set_defaults(func=cronjob)
    cronjob_cmd_parser.add_argument(
        "command",
        type=str,
        choices=["create", "delete", "display", "history", "logs"],
        help="Cronjob action to perform.",
    )
    cronjob_cmd_parser.add_argument(
        "--namespace",
        "--ns",
        required=True,
        type=str,
        help="Kubernetes namespace to operate in.",
    )
    cronjob_cmd_parser.add_argument(
        "--name", type=str, default="", help="The name given to the cronjob."
    )
    cronjob_cmd_parser.add_argument(
        "--schedule",
        type=str,
        default="",
        help='Workflow cronjob expressed as a cron schedule - e.g. "0,30 * * * *".',
    )
    cronjob_cmd_parser.add_argument(
        "--git-repo-url",
        type=str,
        default="",
        help="Git repository URL containing the Bodywork project codebase.",
    )
    cronjob_cmd_parser.add_argument(
        "--git-repo-branch",
        type=str,
        default="master",
        help="Git repository branch to run.",
    )
    cronjob_cmd_parser.add_argument(
        "--retries",
        type=int,
        default=2,
        help="Number of times to retry a failed workflow job.",
    )
    cronjob_cmd_parser.add_argument(
        "--history-limit",
        type=int,
        default=1,
        help="Minimum number of historic workflow jobs to keep for logs.",
    )

    # service interface
    service_cmd_parser = cli_arg_subparser.add_parser("service")
    service_cmd_parser.set_defaults(func=service)
    service_cmd_parser.add_argument(
        "command",
        type=str,
        choices=["delete", "display"],
        help="Service action to perform.",
    )
    service_cmd_parser.add_argument(
        "--namespace",
        "--ns",
        required=True,
        type=str,
        help="Kubernetes namespace to operate in.",
    )
    service_cmd_parser.add_argument(
        "--name", type=str, default="", help="The name given to the service."
    )

    # secrets interface
    secret_cmd_parser = cli_arg_subparser.add_parser("secret")
    secret_cmd_parser.set_defaults(func=secret)
    secret_cmd_parser.add_argument(
        "command",
        type=str,
        choices=["create", "delete", "display"],
        help="Secrets action to perform.",
    )
    secret_cmd_parser.add_argument(
        "--namespace",
        "--ns",
        required=True,
        type=str,
        help="Kubernetes namespace to operate in.",
    )
    secret_cmd_parser.add_argument(
        "--name", type=str, default="", help="The name given to the Kubernetes secret."
    )
    secret_cmd_parser.add_argument(
        "--data",
        type=str,
        default=[],
        nargs="+",
        help=(
            "Key-values to create in secret - e.g. "
            "--data USERNAME=alex PASSWORD=alex123"
        ),
    )

    # stage interface
    stage_cmd_parser = cli_arg_subparser.add_parser("stage")
    stage_cmd_parser.set_defaults(func=stage)
    stage_cmd_parser.add_argument(
        "git_repo_url", type=str, help="Bodywork project URL."
    )
    stage_cmd_parser.add_argument(
        "git_repo_branch", type=str, help="Bodywork project Git repo branch."
    )
    stage_cmd_parser.add_argument(
        "stage_name", type=str, help="The Bodywork project stage to execute."
    )

    # workflow interface
    workflow_cmd_parser = cli_arg_subparser.add_parser("workflow")
    workflow_cmd_parser.set_defaults(func=workflow)
    workflow_cmd_parser.add_argument(
        "git_repo_url", type=str, help="Bodywork project URL."
    )
    workflow_cmd_parser.add_argument(
        "git_repo_branch", type=str, help="Bodywork project Git repo branch."
    )
    workflow_cmd_parser.add_argument(
        "--namespace",
        "--ns",
        required=True,
        type=str,
        help="Kubernetes namespace within which to execute the workflow.",
    )
    workflow_cmd_parser.add_argument(
        "--bodywork-docker-image",
        type=str,
        default="",
        help="Bodywork Docker image to use - must exist on Bodywork DockerHub repo.",
    )

    # setup-namespace interface
    setup_namespace_cmd_parser = cli_arg_subparser.add_parser("setup-namespace")
    setup_namespace_cmd_parser.set_defaults(func=setup_namespace)
    setup_namespace_cmd_parser.add_argument(
        "namespace",
        type=str,
        help="Kubernetes namespace to create (if necessary) and setup.",
    )

    # validate interface
    validate_config_file_cmd_parser = cli_arg_subparser.add_parser("validate")
    validate_config_file_cmd_parser.set_defaults(func=validate_config)
    validate_config_file_cmd_parser.add_argument(
        "--file",
        type=str,
        default="bodywork.yaml",
        help="Path to bodywork.yaml config file.",
    )
    validate_config_file_cmd_parser.add_argument(
        "--check-files",
        action="store_true",
        help="Cross-check config with files and directories",
    )

    # get config and logger then execute delegated function
    args = cli_arg_parser.parse_args()
    if hasattr(args, "func"):
        args.func(args)
    else:
        cli_arg_parser.exit(
            status=0,
<<<<<<< HEAD
            message=(
                "Deploy machine learning projects developed in Python, to k8s."
                "\n--> see bodywork -h for help"
            ),
=======
            message=('Deploy machine learning projects developed in Python, to k8s.'
                     '\n--> see bodywork -h for help\n')
>>>>>>> 38a495be
        )


def handle_k8s_exceptions(func: Callable[..., None]) -> Callable[..., None]:
    """Decorator for handling k8s API exceptions on the CLI.

    :param func: The inner function to wrap with k8s exception handling.
    :return: The original function wrapped by a function that handles
        k8s API exceptions.
    """

    @wraps(func)
    def wrapper(*args: Any, **kwargs: Any) -> None:
        try:
            func(*args, **kwargs)
        except kubernetes.client.rest.ApiException:
            e_type, e_value, e_tb = sys.exc_info()
            exception_origin = traceback.extract_tb(e_tb)[2].name
            print(
                f"Kubernetes API error returned when called from {exception_origin} "
                f"within cli.{func.__name__}: {api_exception_msg(e_value)}"
            )
        except urllib3.exceptions.MaxRetryError:
            e_type, e_value, e_tb = sys.exc_info()
            exception_origin = traceback.extract_tb(e_tb)[2].name
            print(
                f"failed to connect to the Kubernetes API when called from "
                f"{exception_origin} within cli.{func.__name__}: {e_value}"
            )
        except kubernetes.config.ConfigException as e:
            print(
                f"cannot load authenticaion credentials from kubeconfig file when "
                f"calling cli.{func.__name__}: {e}"
            )

    return wrapper


def debug(args: Namespace) -> None:
    """Debug command handler.

    Runs a blocking sleep process, for use with ad hoc images deployed
    to a kubernetes namespace that can then be logged onto using
    `kubectl exec NAME_OF_POD` for debugging from within the cluster.

    :param args: Arguments passed to the run command from the CLI.
    """
    seconds = args.seconds
    print(f"sleeping for {seconds}s")
    sleep(seconds)
    sys.exit(0)


@handle_k8s_exceptions
def deployment(args: Namespace) -> None:
    """Deploy command handler.

    :param args: Arguments passed to the deploy command from the CLI.
    """
    command = args.command
    namespace = args.namespace
    name = args.name
    retries = args.retries
    git_repo_url = args.git_repo_url
    git_repo_branch = args.git_repo_branch
    run_workflow_controller_locally = args.local_workflow_controller
    if (
        command == "create" or command == "logs" or command == "delete_job"
    ) and name == "":
        print("please specify --name for the deployment")
        sys.exit(1)
    if command == "create" and git_repo_url == "":
        print("please specify Git repo URL for the deployment you want to create")
        sys.exit(1)
    if command == "create":
        if run_workflow_controller_locally:
            pass_through_args = Namespace(
                namespace=namespace,
                git_repo_url=git_repo_url,
                git_repo_branch=git_repo_branch,
                bodywork_docker_image="",
            )
            print("testing with local workflow-controller - retries are inactive")
            workflow(pass_through_args)
        else:
            load_kubernetes_config()
            if not is_namespace_available_for_bodywork(namespace):
                print(f"namespace={namespace} is not setup for use by Bodywork")
                sys.exit(1)
            create_workflow_job_in_namespace(
                namespace,
                name,
                git_repo_url,
                git_repo_branch,
                retries,
            )
    elif command == "logs":
        load_kubernetes_config()
        display_workflow_job_logs(namespace, name)
    elif command == "delete_job":
        load_kubernetes_config()
        delete_workflow_job_in_namespace(namespace, name)
    else:
        load_kubernetes_config()
        display_workflow_job_history(namespace, name)
    sys.exit(0)


@handle_k8s_exceptions
def cronjob(args: Namespace) -> None:
    """Cronjob command handler.

    :param args: Arguments passed to the run command from the CLI.
    """
    command = args.command
    namespace = args.namespace
    name = args.name
    schedule = args.schedule
    retries = args.retries
    history_limit = args.history_limit
    git_repo_url = args.git_repo_url
    git_repo_branch = args.git_repo_branch
    if (
        command == "create"
        or command == "delete"
        or command == "history"
        or command == "logs"
    ) and name == "":
        print("please specify --name for the cronjob")
        sys.exit(1)
    elif command == "create" and schedule == "":
        print("please specify schedule for the cronjob you want to create")
        sys.exit(1)
    elif command == "create" and git_repo_url == "":
        print("please specify Git repo URL for the cronjob you want to create")
        sys.exit(1)
    elif command == "create":
        load_kubernetes_config()
        if not is_namespace_available_for_bodywork(namespace):
            print(f"namespace={namespace} is not setup for use by Bodywork")
            sys.exit(1)
        create_workflow_cronjob_in_namespace(
            namespace,
            schedule,
            name,
            git_repo_url,
            git_repo_branch,
            retries,
            history_limit,
        )
    elif command == "delete":
        load_kubernetes_config()
        delete_workflow_cronjob_in_namespace(namespace, name)
    elif command == "history":
        load_kubernetes_config()
        display_workflow_job_history(namespace, name)
    elif command == "logs":
        load_kubernetes_config()
        display_workflow_job_logs(namespace, name)
    else:
        load_kubernetes_config()
        display_cronjobs_in_namespace(namespace)
    sys.exit(0)


@handle_k8s_exceptions
def service(args: Namespace) -> None:
    """Service deployment command handler.

    :param args: Arguments passed to the run command from the CLI.
    """
    command = args.command
    namespace = args.namespace
    name = args.name
    if command == "delete" and name == "":
        print("please specify --name for the service")
        sys.exit(1)
    elif command == "delete":
        load_kubernetes_config()
        delete_service_deployment_in_namespace(namespace, name)
    else:
        load_kubernetes_config()
        display_service_deployments_in_namespace(namespace)
    sys.exit(0)


@handle_k8s_exceptions
def secret(args: Namespace) -> None:
    """Stage command handler.

    :param args: Arguments passed to the run command from the CLI.
    """
    command = args.command
    namespace = args.namespace
    name = args.name
    key_value_strings = args.data
    if (command == "create" or command == "delete") and name == "":
        print("please specify a name for the secret you want to create")
        sys.exit(1)
    elif command == "create" and key_value_strings == []:
        print("please specify keys and values for the secret you want to create")
        sys.exit(1)
    elif command == "create":
        try:
            var_names_and_values = parse_cli_secrets_strings(key_value_strings)
        except ValueError:
            print(
                "could not parse secret data - example format: "
                "--data USERNAME=alex PASSWORD=alex123"
            )
            sys.exit(1)
        load_kubernetes_config()
        create_secret_in_namespace(namespace, name, var_names_and_values)
    elif command == "delete":
        load_kubernetes_config()
        delete_secret_in_namespace(namespace, name)
    else:
        load_kubernetes_config()
        display_secrets_in_namespace(namespace, name if name != "" else None)
    sys.exit(0)


def stage(args: Namespace) -> None:
    """Stage command handler

    :param args: Arguments passed to the run command from the CLI.
    """
    try:
        repo_url = args.git_repo_url
        repo_branch = args.git_repo_branch
        stage_name = args.stage_name
        run_stage(stage_name, repo_url, repo_branch)
        sys.exit(0)
    except Exception:
        sys.exit(1)


@handle_k8s_exceptions
def workflow(args: Namespace) -> None:
    """Workflow execution handler

    :param args: Arguments passed to the workflow command from the CLI.
    """
    try:
        namespace = args.namespace
        repo_url = args.git_repo_url
        repo_branch = args.git_repo_branch
        docker_image = args.bodywork_docker_image
        load_kubernetes_config()
        if not is_namespace_available_for_bodywork(namespace):
            print(f"namespace={namespace} is not setup for use by Bodywork")
            sys.exit(1)
        config = get_config_from_git_repo(
            repo_url,
            repo_branch,
        )
        run_workflow(
            config,
            namespace,
            repo_url,
            repo_branch,
            docker_image_override=(None if docker_image == "" else docker_image),
        )
        sys.exit(0)
    except BodyworkWorkflowExecutionError:
        sys.exit(1)


@handle_k8s_exceptions
def setup_namespace(args: Namespace) -> None:
    """Setup namespace command handler.

    :param args: Arguments passed to the run command from the CLI.
    """
    namespace = args.namespace
    load_kubernetes_config()
    setup_namespace_with_service_accounts_and_roles(namespace)
    sys.exit(0)


def validate_config(args: Namespace) -> None:
    """Validates a Bodywork config file and returns errors.

    :param args: Arguments passed to the run command from the CLI.
    """
    file_path = Path(args.file)
    check_py_files = args.check_files
    try:
        BodyworkConfig(file_path, check_py_files)
        print(f"--> {file_path} is a valid Bodywork config file.")
        sys.exit(0)
    except (
        FileExistsError,
        BodyworkConfigParsingError,
        BodyworkConfigMissingSectionError,
    ) as e:
        print(f"--> {e}")
        sys.exit(1)
    except BodyworkConfigValidationError as e:
        print(f"- missing or invalid parameters found in {file_path}:")
        missing_or_invalid_param_list = "\n* ".join(e.missing_params)
        print(f"* {missing_or_invalid_param_list}")
        sys.exit(1)<|MERGE_RESOLUTION|>--- conflicted
+++ resolved
@@ -303,15 +303,10 @@
     else:
         cli_arg_parser.exit(
             status=0,
-<<<<<<< HEAD
             message=(
                 "Deploy machine learning projects developed in Python, to k8s."
                 "\n--> see bodywork -h for help"
             ),
-=======
-            message=('Deploy machine learning projects developed in Python, to k8s.'
-                     '\n--> see bodywork -h for help\n')
->>>>>>> 38a495be
         )
 
 
