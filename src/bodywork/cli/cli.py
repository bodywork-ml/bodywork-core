--- conflicted
+++ resolved
@@ -374,13 +374,13 @@
         sys.exit(1)
     if command == "create":
         load_kubernetes_config()
-        if not is_namespace_available_for_bodywork(BODYWORK_DEPLOYMENT_JOBS_NAMESPACE):
+        if not is_namespace_available_for_bodywork(BODYWORK_NAMESPACE):
             print_warn(
                 "Cluster has not been configured for Bodywork - "
                 "running 'bodywork configure-cluster'."
             )
             setup_namespace_with_service_accounts_and_roles(
-                BODYWORK_DEPLOYMENT_JOBS_NAMESPACE
+                BODYWORK_NAMESPACE
             )
         if not async_workflow:
             print_info("Using local workflow controller - retries inactive.")
@@ -405,17 +405,6 @@
                 sys.exit(1)
         else:
             print_info("Using asynchronous workflow controller.")
-<<<<<<< HEAD
-=======
-            if not is_namespace_available_for_bodywork(
-                BODYWORK_NAMESPACE
-            ):
-                print_warn(
-                    f"Namespace = {BODYWORK_NAMESPACE} not setup for "
-                    f"use by Bodywork - run 'bodywork configure-cluster'"
-                )
-                sys.exit(1)
->>>>>>> 4ee024b5
             create_workflow_job(
                 BODYWORK_NAMESPACE,
                 name,
