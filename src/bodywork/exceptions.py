# bodywork - MLOps on Kubernetes.
# Copyright (C) 2020-2021  Bodywork Machine Learning Ltd.

# This program is free software: you can redistribute it and/or modify
# it under the terms of the GNU Affero General Public License as published
# by the Free Software Foundation, either version 3 of the License, or
# (at your option) any later version.

# This program is distributed in the hope that it will be useful,
# but WITHOUT ANY WARRANTY; without even the implied warranty of
# MERCHANTABILITY or FITNESS FOR A PARTICULAR PURPOSE.  See the
# GNU Affero General Public License for more details.

# You should have received a copy of the GNU Affero General Public License
# along with this program.  If not, see <https://www.gnu.org/licenses/>.

"""
This module contains custom Bodywork exceptions to be used throughout
all modules and tests. All Bodywork specific exceptions should be kept
in this module to make them easier to locate when importing the package
externally.
"""
from pathlib import Path
from typing import Iterable, Sequence

from kubernetes.client import V1Job

from .constants import BODYWORK_VERSION, BODYWORK_CONFIG_VERSION


class BodyworkJobFailure(Exception):
    def __init__(self, failed_jobs: Iterable[V1Job]):
        failed_jobs_msg = [
            f"job={job.metadata.name} in namespace={job.metadata.namespace}"
            for job in failed_jobs
        ]
        msg = f'{"; ".join(failed_jobs_msg)} have failed'
        super().__init__(msg)


class BodyworkConfigError(Exception):
    pass


class BodyworkConfigFileExistsError(BodyworkConfigError):
    def __init__(self, config_file_path: Path):
<<<<<<< HEAD
        msg = f"no config file found at {config_file_path}"
=======
        msg = f"No config file found at {config_file_path}"
>>>>>>> 4ee024b5
        super().__init__(msg)


class BodyworkConfigParsingError(BodyworkConfigError):
    def __init__(self, config_file_path: Path):
        msg = f"Cannot parse YAML from {config_file_path}"
        super().__init__(msg)


class BodyworkConfigMissingSectionError(BodyworkConfigError):
    def __init__(self, missing_sections: Sequence[str]):
        msg = f'Bodywork config file missing sections: {", ".join(missing_sections)}'
        super().__init__(msg)


class BodyworkConfigValidationError(BodyworkConfigError):
    def __init__(self, missing_params: Sequence[str]):
        self.missing_params = missing_params
        msg = (
            f"Bodywork config missing or invalid parameters: "
            f'{", ".join(missing_params)}'
        )
        super().__init__(msg)


class BodyworkConfigVersionMismatchError(BodyworkConfigError):
    def __init__(self, version: str):
        msg = (
            f"Bodywork config file has schema version {version}, when Bodywork "
            f"version {BODYWORK_VERSION} requires schema version "
            f"{BODYWORK_CONFIG_VERSION}"
        )
        super().__init__(msg)


class BodyworkWorkflowExecutionError(Exception):
    def __init__(self, msg: str) -> None:
        super().__init__(msg)


class BodyworkStageFailure(Exception):
    def __init__(self, stage_name: str, info: str):
        msg = f"Stage {stage_name} failed - {info}"
        super().__init__(msg)


class BodyworkNamespaceError(Exception):
    def __init__(self, msg: str) -> None:
        super().__init__(msg)


class BodyworkDockerImageError(Exception):
    def __init__(self, msg: str) -> None:
        super().__init__(msg)


class BodyworkGitError(Exception):
    def __init__(self, msg: str) -> None:
        super().__init__(msg)<|MERGE_RESOLUTION|>--- conflicted
+++ resolved
@@ -44,11 +44,7 @@
 
 class BodyworkConfigFileExistsError(BodyworkConfigError):
     def __init__(self, config_file_path: Path):
-<<<<<<< HEAD
-        msg = f"no config file found at {config_file_path}"
-=======
         msg = f"No config file found at {config_file_path}"
->>>>>>> 4ee024b5
         super().__init__(msg)
 
 
