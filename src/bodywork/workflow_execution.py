--- conflicted
+++ resolved
@@ -307,40 +307,25 @@
         _log.info(f"Creating k8s job for stage = {job_name}")
         k8s.create_job(job_object)
     try:
-<<<<<<< HEAD
-        timeout = (
-            max(stage.max_completion_time for stage in batch_stages)
-            + TIMEOUT_GRACE_SECONDS
-        )
+        timeout = _compute_optimal_job_timeout(batch_stages)
+        timeout_dt = (datetime.now() + timedelta(seconds=timeout)).strftime(
+            "%d/%m/%y %H:%M:%S"
+        )
+        _log.info(f"Monitoring k8s jobs, timeout at [{timeout_dt}] ({timeout}s)")
         with make_progress_bar(timeout) as progress_bar:
             k8s.monitor_jobs_to_completion(
                 job_objects, timeout, progress_bar=progress_bar
             )
-    except TimeoutError as e:
-=======
-        timeout = _compute_optimal_job_timeout(batch_stages)
-        timeout_dt = (datetime.now() + timedelta(seconds=timeout)).strftime(
-            "%d/%m/%y %H:%M:%S"
-        )
-        _log.info(f"Monitoring k8s jobs, timeout at [{timeout_dt}] ({timeout}s)")
-        k8s.monitor_jobs_to_completion(job_objects, timeout)
         for job_object in job_objects:
             job_name = job_object.metadata.name
             _log.info(f"Completed k8s job for stage = {job_name}")
             _print_logs_to_stdout(namespace, job_name, False)
     except (TimeoutError, BodyworkJobFailure) as e:
->>>>>>> 79413856
         _log.error("Some (or all) k8s jobs failed to complete successfully")
         for job_object in job_objects:
             job_name = job_object.metadata.name
             _print_logs_to_stdout(namespace, job_name, True)
         raise e
-    finally:
-        for job_object in job_objects:
-            job_name = job_object.metadata.name
-            _log.info(f"Deleting k8s job for stage = {job_name}")
-            k8s.delete_job(namespace, job_name)
-            _log.info(f"Deleted k8s job for stage = {job_name}")
 
 
 def _run_service_stages(
@@ -396,23 +381,15 @@
             )
             k8s.create_deployment(deployment_object)
     try:
-<<<<<<< HEAD
-        timeout = (
-            max(stage.max_startup_time for stage in service_stages)
-            + TIMEOUT_GRACE_SECONDS
-        )
+        timeout = _compute_optimal_deployment_timeout(namespace, service_stages)
+        timeout_dt = (datetime.now() + timedelta(seconds=timeout)).strftime(
+            "%d/%m/%y %H:%M:%S"
+        )
+        _log.info(f"Monitoring k8s deployments, timeout at [{timeout_dt}] ({timeout}s)")
         with make_progress_bar(timeout) as progress_bar:
             k8s.monitor_deployments_to_completion(
                 deployment_objects, timeout, progress_bar=progress_bar
             )
-=======
-        timeout = _compute_optimal_deployment_timeout(namespace, service_stages)
-        timeout_dt = (datetime.now() + timedelta(seconds=timeout)).strftime(
-            "%d/%m/%y %H:%M:%S"
-        )
-        _log.info(f"Monitoring k8s deployments, timeout at [{timeout_dt}] ({timeout}s)")
-        k8s.monitor_deployments_to_completion(deployment_objects, timeout)
->>>>>>> 79413856
     except TimeoutError as e:
         _log.error("Deployments failed to roll-out successfully")
         for deployment_object in deployment_objects:
