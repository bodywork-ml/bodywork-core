# bodywork - MLOps on Kubernetes.
# Copyright (C) 2020-2021  Bodywork Machine Learning Ltd.

# This program is free software: you can redistribute it and/or modify
# it under the terms of the GNU Affero General Public License as published
# by the Free Software Foundation, either version 3 of the License, or
# (at your option) any later version.

# This program is distributed in the hope that it will be useful,
# but WITHOUT ANY WARRANTY; without even the implied warranty of
# MERCHANTABILITY or FITNESS FOR A PARTICULAR PURPOSE.  See the
# GNU Affero General Public License for more details.

# You should have received a copy of the GNU Affero General Public License
# along with this program.  If not, see <https://www.gnu.org/licenses/>.

"""
This module contains all of the functions required to execute and manage
a Bodywork project workflow - a sequence of stages represented as a DAG.
"""
from pathlib import Path
from shutil import rmtree
from typing import cast, Optional, Tuple, List, Any
from kubernetes.client.exceptions import ApiException

import requests
import os
import stat

from . import k8s
from .cli.terminal import console, print_pod_logs
from .config import BodyworkConfig, BatchStageConfig, ServiceStageConfig
from .constants import (
    DEFAULT_PROJECT_DIR,
    PROJECT_CONFIG_FILENAME,
    TIMEOUT_GRACE_SECONDS,
    GIT_COMMIT_HASH_K8S_ENV_VAR,
    USAGE_STATS_SERVER_URL,
    FAILURE_EXCEPTION_K8S_ENV_VAR,
    BODYWORK_STAGES_SERVICE_ACCOUNT,
    SSH_PRIVATE_KEY_ENV_VAR,
)
from .exceptions import (
    BodyworkWorkflowExecutionError,
    BodyworkNamespaceError,
    BodyworkDockerImageError,
    BodyworkGitError,
    BodyworkConfigError,
)
from .git import download_project_code_from_repo, get_git_commit_hash
from .logs import bodywork_log_factory

_log = bodywork_log_factory()


def run_workflow(
    repo_url: str,
    repo_branch: str = "master",
    docker_image_override: Optional[str] = None,
    config: Optional[BodyworkConfig] = None,
    cloned_repo_dir: Path = DEFAULT_PROJECT_DIR,
) -> None:
    """Retrieve latest project code and run the workflow.

    :param repo_url: Git repository URL.
    :param repo_branch: The Git branch to download, defaults to 'master'.
    :param docker_image_override: Docker image to use for executing all
        stages, that will override the one specified in the
        project config file. Provided purely for testing purposes and
        defaults to None.
    :param config: Override config.
    :param cloned_repo_dir: The name of the directory into which the
        repository will be cloned, defaults to DEFAULT_PROJECT_DIR.
    :raises BodyworkWorkflowExecutionError: if the workflow fails to
        run for any reason.
    """
    console.rule(
        f"[green]deploying[/green] [bold purple]{repo_branch}[/bold purple] "
        f"[green]branch from[/green] [bold purple]{repo_url}[/bold purple]",
        characters="=",
        style="green",
    )
    with console.status("[purple]Bodywork deploying[/purple]", spinner="aesthetic"):
        try:
            download_project_code_from_repo(repo_url, repo_branch, cloned_repo_dir)
            if config is None:
                config = BodyworkConfig(cloned_repo_dir / PROJECT_CONFIG_FILENAME, True)

            _log.setLevel(config.logging.log_level)
            namespace = _setup_namespace(config)
            workflow_dag = config.project.workflow
            all_stages = config.stages
            docker_image = (
                config.project.docker_image
                if docker_image_override is None
                else docker_image_override
            )
            image_name, image_tag = parse_dockerhub_image_string(docker_image)
            if not image_exists_on_dockerhub(image_name, image_tag):
                msg = f"Cannot locate {image_name}:{image_tag} on DockerHub"
                raise BodyworkDockerImageError(msg)
            env_vars = k8s.create_k8s_environment_variables(
                [(GIT_COMMIT_HASH_K8S_ENV_VAR, get_git_commit_hash(cloned_repo_dir))]
            )
            if SSH_PRIVATE_KEY_ENV_VAR in os.environ:
                env_vars.append(
                    k8s.create_k8s_environment_variables(
                        [(SSH_PRIVATE_KEY_ENV_VAR, os.environ[SSH_PRIVATE_KEY_ENV_VAR])]
                    )[0]
                )
            if config.project.secrets_group:
                _copy_secrets_to_target_namespace(
                    namespace, config.project.secrets_group
                )
            for step in workflow_dag:
                _log.info(f"Attempting to execute DAG step = [{', '.join(step)}]")
                batch_stages = [
                    cast(BatchStageConfig, all_stages[stage_name])
                    for stage_name in step
                    if type(all_stages[stage_name]) is BatchStageConfig
                ]
                service_stages = [
                    cast(ServiceStageConfig, all_stages[stage_name])
                    for stage_name in step
                    if type(all_stages[stage_name]) is ServiceStageConfig
                ]
                if batch_stages:
                    _run_batch_stages(
                        batch_stages,
                        config.project.name,
                        env_vars,
                        namespace,
                        repo_branch,
                        repo_url,
                        docker_image,
                    )
                if service_stages:
                    _run_service_stages(
                        service_stages,
                        config.project.name,
                        env_vars,
                        namespace,
                        repo_branch,
                        repo_url,
                        docker_image,
                    )
                _log.info(f"Successfully executed DAG step = [{', '.join(step)}]")
            _log.info("Deployment successful")
            if not workflow_deploys_services(config):
                _log.info(f"Deleting namespace = {namespace}")
                k8s.delete_namespace(namespace)
            if config.project.usage_stats:
                _ping_usage_stats_server()
        except Exception as e:
            msg = f"Deployment failed --> {e}"
            _log.error(msg)
            try:
                if (
                    type(e)
                    not in [
                        BodyworkNamespaceError,
                        BodyworkDockerImageError,
                        BodyworkGitError,
                        BodyworkConfigError,
                    ]
                    and config
                    and config.project.run_on_failure
                ):
                    if config.project.usage_stats:
                        _ping_usage_stats_server()
                    _run_failure_stage(
                        config, e, namespace, repo_url, repo_branch, docker_image
                    )
            except Exception as ex:
                failure_msg = (
                    f"Error executing failure stage = {config.project.run_on_failure} "  # type: ignore  # noqa
                    f"after failed workflow : {ex}"
                )
                _log.error(failure_msg)
                msg = f"{msg}\n{failure_msg}"
            raise BodyworkWorkflowExecutionError(msg) from e
        finally:
            if cloned_repo_dir.exists():
                rmtree(cloned_repo_dir, onerror=_remove_readonly)
    console.rule(characters="=", style="green")


def _setup_namespace(config) -> str:
    """Creates namespace to run workflow in.

    :param config: Bodywork config.
    :return: Name of namespace.
    """
    namespace = str(
        config.project.namespace if config.project.namespace else config.project.name
    )
    try:
        if not k8s.namespace_exists(namespace):
            _log.info(f"Creating k8s namespace = {namespace}")
            k8s.create_namespace(namespace)
        else:
            _log.info(f"Using k8s namespace = {namespace}")
        if not k8s.service_account_exists(namespace, BODYWORK_STAGES_SERVICE_ACCOUNT):
            _log.info(
                f"Creating k8s service account = {BODYWORK_STAGES_SERVICE_ACCOUNT}"
            )
            k8s.setup_stages_service_account(namespace)
        return namespace
    except ApiException as e:
        raise BodyworkNamespaceError(
            f"Unable to setup namespace: {namespace} - {e}"
        ) from e


def workflow_deploys_services(config: BodyworkConfig) -> bool:
    """Checks if any services are configured for deployment

    :param config: Bodywork config.
    :return: True if services are configured for deployment.
    """
    return any(
        True
        for stage_name, stage in config.stages.items()
        if isinstance(stage, ServiceStageConfig) and stage_name in config.project.DAG
    )


def _run_batch_stages(
    batch_stages: List[BatchStageConfig],
    project_name: str,
    env_vars: k8s.EnvVars,
    namespace: str,
    repo_branch: str,
    repo_url: str,
    docker_image: str,
) -> None:
    """Run Batch Stages defined in the workflow.

    :param batch_stages: List of batch stages to execute.
    :param project_name: Project name
    :param env_vars: List of k8s environment variables to add.
    :param namespace: K8s namespace to execute the batch stage in.
    :param repo_branch: The Git branch to download'.
    :param repo_url: Git repository URL.
    :param docker_image: Docker Image to use.
    """
    job_objects = [
        k8s.configure_batch_stage_job(
            namespace,
            stage.name,
            project_name,
            repo_url,
            repo_branch,
            retries=stage.retries,
            container_env_vars=k8s.configure_env_vars_from_secrets(
                namespace, stage.env_vars_from_secrets
            )
            + env_vars,
            image=docker_image,
            cpu_request=stage.cpu_request,
            memory_request=stage.memory_request,
        )
        for stage in batch_stages
    ]
    for job_object in job_objects:
        job_name = job_object.metadata.name
        stage_name = job_name.split("--")[1]
        _log.info(f"Creating k8s job for stage = {stage_name}")
        k8s.create_job(job_object)
    try:
        timeout = max(stage.max_completion_time for stage in batch_stages)
        k8s.monitor_jobs_to_completion(job_objects, timeout + TIMEOUT_GRACE_SECONDS)
    except TimeoutError as e:
        _log.error("Some (or all) k8s jobs failed to complete successfully")
        raise e
    finally:
        for job_object in job_objects:
            job_name = job_object.metadata.name
            stage_name = job_name.split("--")[1]
            _log.info(f"Completed k8s job for stage = {stage_name}")
            _print_logs_to_stdout(namespace, job_name)
            _log.info(f"Deleting k8s job for stage = {stage_name}")
            k8s.delete_job(namespace, job_name)
            _log.info(f"Deleted k8s job for stage = {stage_name}")


def _run_service_stages(
    service_stages: List[ServiceStageConfig],
    project_name: str,
    env_vars: k8s.EnvVars,
    namespace: str,
    repo_branch: str,
    repo_url: str,
    docker_image: str,
) -> None:
    """Run Service Stages defined in the workflow.

    :param service_stages: List of service stages to execute.
    :param project_name: Project name
    :param env_vars: List of k8s environment variables to add.
    :param namespace: K8s namespace to execute the service stage in.
    :param repo_branch: The Git branch to download.
    :param repo_url: Git repository URL.
    :param docker_image: Docker Image to use.
    """
    deployment_objects = [
        k8s.configure_service_stage_deployment(
            namespace,
            stage.name,
            project_name,
            repo_url,
            repo_branch,
            replicas=stage.replicas,
            port=stage.port,
            container_env_vars=k8s.configure_env_vars_from_secrets(
                namespace, stage.env_vars_from_secrets
            )
            + env_vars,
            image=docker_image,
            cpu_request=stage.cpu_request,
            memory_request=stage.memory_request,
            seconds_to_be_ready_before_completing=stage.max_startup_time,
        )
        for stage in service_stages
    ]
    for deployment_object in deployment_objects:
        deployment_name = deployment_object.metadata.name
        stage_name = deployment_name.split("--")[1]
        if k8s.is_existing_deployment(namespace, deployment_name):
            _log.info(f"Updating k8s deployment for stage = {stage_name}")
            k8s.update_deployment(deployment_object)
        else:
            _log.info(f"Creating k8s deployment and service for stage = {stage_name}")
            k8s.create_deployment(deployment_object)
    try:
        timeout = max(stage.max_startup_time for stage in service_stages)
        k8s.monitor_deployments_to_completion(
            deployment_objects, timeout + TIMEOUT_GRACE_SECONDS
        )
    except TimeoutError as e:
        _log.error("Deployments failed to roll-out successfully")
        for deployment_object in deployment_objects:
            deployment_name = deployment_object.metadata.name
            stage_name = deployment_name.split("--")[1]
            _print_logs_to_stdout(namespace, stage_name)
            _log.info(f"Rolling-back k8s deployment for stage = {stage_name}")
            k8s.rollback_deployment(deployment_object)
            _log.info(f"Rolled-back k8s deployment for stage = {stage_name}")
        raise e

    for deployment_object, stage in zip(deployment_objects, service_stages):
        deployment_name = deployment_object.metadata.name
        deployment_port = deployment_object.metadata.annotations["port"]
        stage_name = deployment_name.split("--")[1]
        _log.info(f"Successfully created k8s deployment for stage = {stage_name}")
        _print_logs_to_stdout(namespace, deployment_name)
        if not k8s.is_exposed_as_cluster_service(namespace, deployment_name):
            _log.info(
                f"Exposing stage = {stage_name} as a k8s service at "
                f"http://{deployment_name}.{namespace}.svc.cluster"
                f".local:{deployment_port}"
            )
            k8s.expose_deployment_as_cluster_service(deployment_object)
        if not k8s.has_ingress(namespace, deployment_name) and stage.create_ingress:
            _log.info(
                f"Creating k8s ingress for stage = {stage_name} at "
                f"path = /{namespace}/{deployment_name}"
            )
            k8s.create_deployment_ingress(deployment_object)
        if k8s.has_ingress(namespace, deployment_name) and not stage.create_ingress:
            _log.info(
                f"Deleting k8s ingress for stage = {stage_name} at "
                f"path = /{namespace}/{deployment_name}"
            )
            k8s.delete_deployment_ingress(namespace, deployment_name)


def _run_failure_stage(
    config: BodyworkConfig,
    workflow_exception: Exception,
    namespace: str,
    repo_url: str,
    repo_branch: str,
    docker_image: str,
) -> None:
    """Runs the configured Batch Stage if the workflow fails.
    :param config: Configuration data for the Bodywork deployment.
    :param workflow_exception: Exception from workflow f
    :param namespace: K8s namespace to execute the service stage in.
    :param repo_url: Git repository URL.
    :param repo_branch: The Git branch to download.
    :param docker_image: Docker Image to use.
    """
    stage_name = config.project.run_on_failure
    _log.info(f"Executing stage = {stage_name}")
    stage = [cast(BatchStageConfig, config.stages[stage_name])]
    env_vars = k8s.create_k8s_environment_variables(
        [(FAILURE_EXCEPTION_K8S_ENV_VAR, str(workflow_exception))]
    )
    _run_batch_stages(
        stage,
        config.project.name,
        env_vars,
        namespace,
        repo_branch,
        repo_url,
        docker_image,
    )


def image_exists_on_dockerhub(repo_name: str, tag: str) -> bool:
    """Check DockerHub to see if named Bodywork image exists.

    :param repo_name: The name of the DockerHub repository containing
        the Bodywork images.
    :param tag: The specific image tag to check.
    :raises BodyworkDockerImageError: If connection to DockerHub fails.
    :return: Boolean flag for image existence on DockerHub.
    """
    dockerhub_url = f"https://hub.docker.com/v2/repositories/{repo_name}/tags/{tag}"
    try:
        session = requests.Session()
        session.mount(dockerhub_url, requests.adapters.HTTPAdapter(max_retries=3))
        response = session.get(dockerhub_url)
        if response.ok:
            return True
        else:
            return False
    except requests.exceptions.ConnectionError as e:
        msg = f"cannot connect to {dockerhub_url} to check image exists"
        raise BodyworkDockerImageError(msg) from e


def parse_dockerhub_image_string(image_string: str) -> Tuple[str, str]:
    """Split a DockerHub image string into name and tag.

    :param image_string: The DockerHub image string to parse.
    :raises BodyworkDockerImageError: If the string is not in the
        DOCKERHUB_USERNAME/IMAGE_NAME:TAG format.
    :return: Image name and image tag tuple.
    """
    err_msg = (
<<<<<<< HEAD
        f"Invalid DOCKER_IMAGE specified: {image_string} - "
=======
        f"Invalid Docker image specified in {PROJECT_CONFIG_FILENAME} file - "
>>>>>>> fd678980
        f"cannot be parsed as DOCKERHUB_USERNAME/IMAGE_NAME:TAG"
    )
    if len(image_string.split("/")) != 2:
        raise BodyworkDockerImageError(err_msg)
    parsed_image_string = image_string.split(":")
    if len(parsed_image_string) == 2:
        image_name = parsed_image_string[0]
        image_tag = parsed_image_string[1]
    elif len(parsed_image_string) == 1:
        image_name = parsed_image_string[0]
        image_tag = "latest"
    else:
        raise BodyworkDockerImageError(err_msg)
    return image_name, image_tag


def _print_logs_to_stdout(namespace: str, job_or_deployment_name: str) -> None:
    """Replay pod logs from a job or deployment to stdout.

    :param namespace: The namespace the job/deployment is in.
    :param job_or_deployment_name: The name of the pod or deployment.
    """
    try:
        pod_name = k8s.get_latest_pod_name(namespace, job_or_deployment_name)
        if pod_name is not None:
            pod_logs = k8s.get_pod_logs(namespace, pod_name)
            stage_name = job_or_deployment_name.split("--")[1]
            print_pod_logs(pod_logs, stage_name)
        else:
            _log.warning(f"Cannot get logs for {job_or_deployment_name}")
    except Exception:
        _log.warning(f"Cannot get logs for {job_or_deployment_name}")


def _remove_readonly(func: Any, path: Any, exc_info: Any) -> None:
    """Error handler for ``shutil.rmtree``.

    If the error is due to an access error (read only file) it
    attempts to add write permission and then retries. If the error is
    for another reason it re-raises the error. This is primarily to
    fix Windows OS access issues.

    Usage: ``shutil.rmtree(path, onerror=_remove_readonly)``
    """
    if not os.access(path, os.W_OK):
        os.chmod(path, stat.S_IWRITE)
        func(path)
    else:
        _log.warning(f"Could not remove file/directory: {path}")


def _ping_usage_stats_server() -> None:
    """Pings the usage stats server."""
    try:
        session = requests.Session()
        session.mount(
            USAGE_STATS_SERVER_URL, requests.adapters.HTTPAdapter(max_retries=0)
        )
        response = session.get(USAGE_STATS_SERVER_URL, params={"type": "workflow"})
        if not response.ok:
            _log.info("Unable to contact usage stats server")
    except requests.exceptions.RequestException:
        _log.info("Unable to contact usage stats server")


def _copy_secrets_to_target_namespace(namespace: str, secrets_group: str) -> None:
    """Copies secrets from a specific group to the specified namespace.

    param namespace: Namespace to copy secrets to.
    param secrets_group: Group of secrets to copy.
    """
    try:
        _log.info(
            f"Replicating k8s secrets from group = {secrets_group} into "
            f"namespace = {namespace}"
        )
        k8s.replicate_secrets_in_namespace(namespace, secrets_group)
    except ApiException as e:
        _log.info(
            f"Unable to replicate k8s secrets from group = {secrets_group} into "
            f"namespace = {namespace}"
        )
        raise e<|MERGE_RESOLUTION|>--- conflicted
+++ resolved
@@ -440,11 +440,7 @@
     :return: Image name and image tag tuple.
     """
     err_msg = (
-<<<<<<< HEAD
-        f"Invalid DOCKER_IMAGE specified: {image_string} - "
-=======
-        f"Invalid Docker image specified in {PROJECT_CONFIG_FILENAME} file - "
->>>>>>> fd678980
+        f"Invalid Docker image specified: {image_string} - "
         f"cannot be parsed as DOCKERHUB_USERNAME/IMAGE_NAME:TAG"
     )
     if len(image_string.split("/")) != 2:
